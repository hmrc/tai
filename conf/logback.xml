<?xml version="1.0" encoding="UTF-8"?>
<configuration>

    <conversionRule conversionWord="coloredLevel" converterClass="play.api.libs.logback.ColoredLevel" />
    <appender name="FILE" class="ch.qos.logback.core.FileAppender">
        <file>logs/tai.log</file>
        <encoder class="ch.qos.logback.classic.encoder.PatternLayoutEncoder">
            <pattern>%date{ISO8601} level=[%level] logger=[%logger] thread=[%thread] message=[%message] %replace(exception=[%xException]){'^exception=\[\]$',''}%n</pattern>
        </encoder>
    </appender>

    <appender name="STDOUT" class="ch.qos.logback.core.ConsoleAppender">
        <withJansi>true</withJansi>
        <encoder>
            <pattern>  %coloredLevel [%-12.12logger] %date{yyyy-MM-dd HH:mm:ss} - [%message] %replace(exception=[%xException]){'^exception=\[\]$',''}%n</pattern>
        </encoder>
    </appender>

    <appender name="STDOUT_IGNORE_NETTY" class="ch.qos.logback.core.ConsoleAppender">
        <encoder class="ch.qos.logback.classic.encoder.PatternLayoutEncoder">
            <pattern>%date{ISO8601} level=[%level] logger=[%logger] thread=[%thread] rid=[not-available] user=[not-available] message=[%message] %replace(exception=[%xException]){'^exception=\[\]$',''}%n</pattern>
        </encoder>
    </appender>

    <appender name="ACCESS_LOG_FILE" class="ch.qos.logback.core.FileAppender">
        <file>logs/access.log</file>
        <encoder>
            <pattern>%message%n</pattern>
        </encoder>
    </appender>

    <appender name="CONNECTOR_LOG_FILE" class="ch.qos.logback.core.FileAppender">
        <file>logs/connector.log</file>
        <encoder>
            <pattern>%message%n</pattern>
        </encoder>
    </appender>


    <logger name="accesslog" additivity="false">
        <appender-ref ref="ACCESS_LOG_FILE" />
    </logger>

    <logger name="com.ning.http.client.providers.netty" additivity="false">
        <appender-ref ref="STDOUT_IGNORE_NETTY" />
    </logger>

<<<<<<< HEAD
    <root level="ERROR">
=======
    <root level="WARN">
>>>>>>> 93110e4f
        <appender-ref ref="FILE"/>
        <appender-ref ref="STDOUT"/>
    </root>
</configuration><|MERGE_RESOLUTION|>--- conflicted
+++ resolved
@@ -45,11 +45,7 @@
         <appender-ref ref="STDOUT_IGNORE_NETTY" />
     </logger>
 
-<<<<<<< HEAD
-    <root level="ERROR">
-=======
     <root level="WARN">
->>>>>>> 93110e4f
         <appender-ref ref="FILE"/>
         <appender-ref ref="STDOUT"/>
     </root>
