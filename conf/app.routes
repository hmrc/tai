# microservice app routes

GET  /:nino                                                                                     @uk.gov.hmrc.tai.controllers.TaiController.getTaiRoot(nino: Nino)

GET  /:nino/tax-summary/:year                                                                   @uk.gov.hmrc.tai.controllers.TaxSummaryController.getTaxSummaryPartial(nino: Nino, year: Int)

GET  /:nino/tax-summary-full/:year                                                              @uk.gov.hmrc.tai.controllers.TaxSummaryController.getTaxSummary(nino: Nino, year: Int)

POST /:nino/incomes/:year/update                                                                @uk.gov.hmrc.tai.controllers.TaxSummaryController.updateEmployments(nino: Nino, year: Int)

POST /calculator/calculate-estimated-pay                                                        @uk.gov.hmrc.tai.controllers.EstimatedPayCalculatorController.calculateFullYearEstimatedPay()

GET  /:nino/tai-data                                                                            @uk.gov.hmrc.tai.controllers.TaiController.taiData(nino: Nino)
PUT  /:nino/tai-data                                                                            @uk.gov.hmrc.tai.controllers.TaiController.updateTaiData(nino: Nino)

#New endpoints**************************************************************

GET  /:nino/person                                                                                  @uk.gov.hmrc.tai.controllers.PersonController.person(nino: Nino)

GET  /:nino/employments/years/:year                                                                 @uk.gov.hmrc.tai.controllers.EmploymentsController.employments(nino: Nino, year: uk.gov.hmrc.tai.model.tai.TaxYear)
POST /:nino/employments/years/:year/update                                                          @uk.gov.hmrc.tai.controllers.EmploymentsController.updatePreviousYearIncome(nino: Nino, year: uk.gov.hmrc.tai.model.tai.TaxYear)
GET  /:nino/employments/:id                                                                         @uk.gov.hmrc.tai.controllers.EmploymentsController.employment(nino: Nino, id: Int)
POST /:nino/employments                                                                             @uk.gov.hmrc.tai.controllers.EmploymentsController.addEmployment(nino: Nino)
PUT  /:nino/employments/:id/end-date                                                                @uk.gov.hmrc.tai.controllers.EmploymentsController.endEmployment(nino: Nino, id: Int)
POST /:nino/employments/:id/reason                                                                  @uk.gov.hmrc.tai.controllers.EmploymentsController.incorrectEmployment(nino: Nino, id: Int)

POST /:nino/pensionProvider                                                                         @uk.gov.hmrc.tai.controllers.PensionProviderController.addPensionProvider(nino: Nino)
POST /:nino/pensionProvider/:id/reason                                                              @uk.gov.hmrc.tai.controllers.PensionProviderController.incorrectPensionProvider(nino: Nino, id: Int)


#Benefits
GET  /:nino/tax-account/:year/benefits                                                              @uk.gov.hmrc.tai.controllers.benefits.BenefitsController.benefits(nino: Nino, year: uk.gov.hmrc.tai.model.tai.TaxYear)
GET  /:nino/tax-account/tax-components/employments/:id/benefits/company-car                         @uk.gov.hmrc.tai.controllers.benefits.CompanyCarBenefitController.companyCarBenefitForEmployment(nino: Nino, id: Int)
PUT  /:nino/tax-account/tax-components/employments/:empId/benefits/company-car/:carId/withdrawn     @uk.gov.hmrc.tai.controllers.benefits.CompanyCarBenefitController.withdrawCompanyCarAndFuel(nino: Nino, empId: Int, carId: Int)
GET  /:nino/tax-account/tax-components/benefits/company-cars                                        @uk.gov.hmrc.tai.controllers.benefits.CompanyCarBenefitController.companyCarBenefits(nino: Nino)
POST /:nino/tax-account/tax-component/employments/:employmentId/benefits/ended-benefit              @uk.gov.hmrc.tai.controllers.benefits.BenefitsController.removeCompanyBenefits(nino: Nino, employmentId: Int)

#Incomes
GET     /:nino/tax-account/income/savings-investments/untaxed-interest                                   @uk.gov.hmrc.tai.controllers.income.IncomeController.untaxedInterest(nino: Nino)
GET     /:nino/tax-account/income/savings-investments/untaxed-interest/bank-accounts                     @uk.gov.hmrc.tai.controllers.income.BbsiController.bbsiDetails(nino: Nino)
GET     /:nino/tax-account/income/savings-investments/untaxed-interest/bank-accounts/:id                 @uk.gov.hmrc.tai.controllers.income.BbsiController.bbsiAccount(nino: Nino, id: Int)
DELETE  /:nino/tax-account/income/savings-investments/untaxed-interest/bank-accounts/:id                 @uk.gov.hmrc.tai.controllers.income.BbsiController.removeAccount(nino: Nino, id: Int)
PUT     /:nino/tax-account/income/savings-investments/untaxed-interest/bank-accounts/:id/closedAccount   @uk.gov.hmrc.tai.controllers.income.BbsiController.closeBankAccount(nino: Nino, id: Int)
PUT     /:nino/tax-account/income/savings-investments/untaxed-interest/bank-accounts/:id/interest-amount @uk.gov.hmrc.tai.controllers.income.BbsiController.updateAccountInterest(nino: Nino, id: Int)
GET     /:nino/tax-account/:year/income/tax-code-incomes                                                 @uk.gov.hmrc.tai.controllers.income.IncomeController.taxCodeIncomesForYear(nino: Nino, year: uk.gov.hmrc.tai.model.tai.TaxYear)
GET     /:nino/tax-account/:year/income                                                                  @uk.gov.hmrc.tai.controllers.income.IncomeController.income(nino: Nino, year: uk.gov.hmrc.tai.model.tai.TaxYear)
PUT     /:nino/tax-account/snapshots/:snapshotId/incomes/tax-code-incomes/:employmentId/estimated-pay    @uk.gov.hmrc.tai.controllers.income.IncomeController.updateTaxCodeIncome(nino: Nino, snapshotId: uk.gov.hmrc.tai.model.tai.TaxYear, employmentId:Int)

#Coding Components
GET  /:nino/tax-account/:year/tax-components                                                             @uk.gov.hmrc.tai.controllers.CodingComponentController.codingComponentsForYear(nino: Nino, year: uk.gov.hmrc.tai.model.tai.TaxYear)

#Tax Summary
GET  /:nino/tax-account/:year/summary                                                                    @uk.gov.hmrc.tai.controllers.TaxAccountSummaryController.taxAccountSummaryForYear(nino: Nino, year: uk.gov.hmrc.tai.model.tai.TaxYear)

#Total Tax
GET  /:nino/tax-account/:year/total-tax                                                                  @uk.gov.hmrc.tai.controllers.TotalTaxController.totalTax(nino: Nino, year: uk.gov.hmrc.tai.model.tai.TaxYear)

POST /file-upload/callback                                                                      @uk.gov.hmrc.tai.controllers.FileUploadController.fileUploadCallback()

# journey cache api - for tai-frontend service use
GET     /journey-cache/:journey                                                                 @uk.gov.hmrc.tai.controllers.JourneyCacheController.currentCache(journey: String)
GET     /journey-cache/:journey/values/:key                                                     @uk.gov.hmrc.tai.controllers.JourneyCacheController.currentCacheValue(journey: String, key: String)
POST    /journey-cache/:journey                                                                 @uk.gov.hmrc.tai.controllers.JourneyCacheController.cached(journey: String)
DELETE  /journey-cache/:journey                                                                 @uk.gov.hmrc.tai.controllers.JourneyCacheController.flush(journey: String)

# Invalidate Session Cache
DELETE  /session-cache                                                                          @uk.gov.hmrc.tai.controllers.SessionController.invalidateCache()

# Tax code change
GET     /:nino/tax-account/tax-code-change/exists                                               @uk.gov.hmrc.tai.controllers.taxCodeChange.TaxCodeChangeController.hasTaxCodeChanged(nino: Nino)
<<<<<<< HEAD
GET     /:nino/tax-account/tax-code-change/:year                                                @uk.gov.hmrc.tai.controllers.taxCodeChange.TaxCodeChangeController.taxCodeChange(nino: Nino, year: uk.gov.hmrc.tai.model.tai.TaxYear)
=======
GET     /:nino/tax-account/tax-code-change                                                      @uk.gov.hmrc.tai.controllers.taxCodeChange.TaxCodeChangeController.taxCodeChange(nino: Nino)
GET     /:nino/tax-account/tax-code-mismatch                                                    @uk.gov.hmrc.tai.controllers.taxCodeChange.TaxCodeChangeController.taxCodeMismatch(nino: Nino)
>>>>>>> f230e380
<|MERGE_RESOLUTION|>--- conflicted
+++ resolved
@@ -68,9 +68,5 @@
 
 # Tax code change
 GET     /:nino/tax-account/tax-code-change/exists                                               @uk.gov.hmrc.tai.controllers.taxCodeChange.TaxCodeChangeController.hasTaxCodeChanged(nino: Nino)
-<<<<<<< HEAD
 GET     /:nino/tax-account/tax-code-change/:year                                                @uk.gov.hmrc.tai.controllers.taxCodeChange.TaxCodeChangeController.taxCodeChange(nino: Nino, year: uk.gov.hmrc.tai.model.tai.TaxYear)
-=======
-GET     /:nino/tax-account/tax-code-change                                                      @uk.gov.hmrc.tai.controllers.taxCodeChange.TaxCodeChangeController.taxCodeChange(nino: Nino)
-GET     /:nino/tax-account/tax-code-mismatch                                                    @uk.gov.hmrc.tai.controllers.taxCodeChange.TaxCodeChangeController.taxCodeMismatch(nino: Nino)
->>>>>>> f230e380
+GET     /:nino/tax-account/tax-code-mismatch                                                    @uk.gov.hmrc.tai.controllers.taxCodeChange.TaxCodeChangeController.taxCodeMismatch(nino: Nino)