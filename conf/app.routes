# microservice app routes

GET  /:nino                                                                                     @uk.gov.hmrc.tai.controllers.TaiController.getTaiRoot(nino: Nino)

GET  /:nino/tax-summary/:year                                                                   @uk.gov.hmrc.tai.controllers.TaxSummaryController.getTaxSummaryPartial(nino: Nino, year: Int)

GET  /:nino/tax-summary-full/:year                                                              @uk.gov.hmrc.tai.controllers.TaxSummaryController.getTaxSummary(nino: Nino, year: Int)

POST /:nino/incomes/:year/update                                                                @uk.gov.hmrc.tai.controllers.TaxSummaryController.updateEmployments(nino: Nino, year: Int)

POST /calculator/calculate-estimated-pay                                                        @uk.gov.hmrc.tai.controllers.EstimatedPayCalculatorController.calculateFullYearEstimatedPay()

GET  /:nino/tai-data                                                                            @uk.gov.hmrc.tai.controllers.TaiController.taiData(nino: Nino)
PUT  /:nino/tai-data                                                                            @uk.gov.hmrc.tai.controllers.TaiController.updateTaiData(nino: Nino)

#New endpoints**************************************************************

GET  /:nino/person                                                                                  @uk.gov.hmrc.tai.controllers.PersonController.person(nino: Nino)

GET  /:nino/employments/years/:year                                                                 @uk.gov.hmrc.tai.controllers.EmploymentsController.employments(nino: Nino, year: uk.gov.hmrc.tai.model.tai.TaxYear)
POST /:nino/employments/years/:year/update                                                          @uk.gov.hmrc.tai.controllers.EmploymentsController.updatePreviousYearIncome(nino: Nino, year: uk.gov.hmrc.tai.model.tai.TaxYear)
GET  /:nino/employments/:id                                                                         @uk.gov.hmrc.tai.controllers.EmploymentsController.employment(nino: Nino, id: Int)
POST /:nino/employments                                                                             @uk.gov.hmrc.tai.controllers.EmploymentsController.addEmployment(nino: Nino)
PUT  /:nino/employments/:id/end-date                                                                @uk.gov.hmrc.tai.controllers.EmploymentsController.endEmployment(nino: Nino, id: Int)
POST /:nino/employments/:id/reason                                                                  @uk.gov.hmrc.tai.controllers.EmploymentsController.incorrectEmployment(nino: Nino, id: Int)

POST /:nino/pensionProvider                                                                         @uk.gov.hmrc.tai.controllers.PensionProviderController.addPensionProvider(nino: Nino)
POST /:nino/pensionProvider/:id/reason                                                              @uk.gov.hmrc.tai.controllers.PensionProviderController.incorrectPensionProvider(nino: Nino, id: Int)


#Benefits
GET  /:nino/tax-account/:year/benefits                                                              @uk.gov.hmrc.tai.controllers.benefits.BenefitsController.benefits(nino: Nino, year: uk.gov.hmrc.tai.model.tai.TaxYear)
GET  /:nino/tax-account/tax-components/employments/:id/benefits/company-car                         @uk.gov.hmrc.tai.controllers.benefits.CompanyCarBenefitController.companyCarBenefitForEmployment(nino: Nino, id: Int)
PUT  /:nino/tax-account/tax-components/employments/:empId/benefits/company-car/:carId/withdrawn     @uk.gov.hmrc.tai.controllers.benefits.CompanyCarBenefitController.withdrawCompanyCarAndFuel(nino: Nino, empId: Int, carId: Int)
GET  /:nino/tax-account/tax-components/benefits/company-cars                                        @uk.gov.hmrc.tai.controllers.benefits.CompanyCarBenefitController.companyCarBenefits(nino: Nino)
POST /:nino/tax-account/tax-component/employments/:employmentId/benefits/ended-benefit              @uk.gov.hmrc.tai.controllers.benefits.BenefitsController.removeCompanyBenefits(nino: Nino, employmentId: Int)

#Incomes
GET     /:nino/tax-account/income/savings-investments/untaxed-interest                                   @uk.gov.hmrc.tai.controllers.income.IncomeController.untaxedInterest(nino: Nino)
GET     /:nino/tax-account/income/savings-investments/untaxed-interest/bank-accounts                     @uk.gov.hmrc.tai.controllers.income.BbsiController.bbsiDetails(nino: Nino)
GET     /:nino/tax-account/income/savings-investments/untaxed-interest/bank-accounts/:id                 @uk.gov.hmrc.tai.controllers.income.BbsiController.bbsiAccount(nino: Nino, id: Int)
DELETE  /:nino/tax-account/income/savings-investments/untaxed-interest/bank-accounts/:id                 @uk.gov.hmrc.tai.controllers.income.BbsiController.removeAccount(nino: Nino, id: Int)
PUT     /:nino/tax-account/income/savings-investments/untaxed-interest/bank-accounts/:id/closedAccount   @uk.gov.hmrc.tai.controllers.income.BbsiController.closeBankAccount(nino: Nino, id: Int)
PUT     /:nino/tax-account/income/savings-investments/untaxed-interest/bank-accounts/:id/interest-amount @uk.gov.hmrc.tai.controllers.income.BbsiController.updateAccountInterest(nino: Nino, id: Int)
GET     /:nino/tax-account/:year/income/tax-code-incomes                                                 @uk.gov.hmrc.tai.controllers.income.IncomeController.taxCodeIncomesForYear(nino: Nino, year: uk.gov.hmrc.tai.model.tai.TaxYear)
GET     /:nino/tax-account/:year/income                                                                  @uk.gov.hmrc.tai.controllers.income.IncomeController.income(nino: Nino, year: uk.gov.hmrc.tai.model.tai.TaxYear)
PUT     /:nino/tax-account/snapshots/:snapshotId/incomes/tax-code-incomes/:employmentId/estimated-pay    @uk.gov.hmrc.tai.controllers.income.IncomeController.updateTaxCodeIncome(nino: Nino, snapshotId: uk.gov.hmrc.tai.model.tai.TaxYear, employmentId:Int)

#Coding Components
GET  /:nino/tax-account/:year/tax-components                                                             @uk.gov.hmrc.tai.controllers.CodingComponentController.codingComponentsForYear(nino: Nino, year: uk.gov.hmrc.tai.model.tai.TaxYear)

#Tax Summary
GET  /:nino/tax-account/:year/summary                                                                    @uk.gov.hmrc.tai.controllers.TaxAccountSummaryController.taxAccountSummaryForYear(nino: Nino, year: uk.gov.hmrc.tai.model.tai.TaxYear)

#Total Tax
GET  /:nino/tax-account/:year/total-tax                                                                  @uk.gov.hmrc.tai.controllers.TotalTaxController.totalTax(nino: Nino, year: uk.gov.hmrc.tai.model.tai.TaxYear)

POST /file-upload/callback                                                                      @uk.gov.hmrc.tai.controllers.FileUploadController.fileUploadCallback()

# journey cache api - for tai-frontend service use
GET     /journey-cache/:journey                                                                 @uk.gov.hmrc.tai.controllers.JourneyCacheController.currentCache(journey: String)
GET     /journey-cache/:journey/values/:key                                                     @uk.gov.hmrc.tai.controllers.JourneyCacheController.currentCacheValue(journey: String, key: String)
POST    /journey-cache/:journey                                                                 @uk.gov.hmrc.tai.controllers.JourneyCacheController.cached(journey: String)
DELETE  /journey-cache/:journey                                                                 @uk.gov.hmrc.tai.controllers.JourneyCacheController.flush(journey: String)

# Invalidate Session Cache
DELETE  /session-cache                                                                          @uk.gov.hmrc.tai.controllers.SessionController.invalidateCache()

# Tax code change
GET     /:nino/tax-account/tax-code-change/exists                                               @uk.gov.hmrc.tai.controllers.taxCodeChange.TaxCodeChangeController.hasTaxCodeChanged(nino: Nino)
GET     /:nino/tax-account/tax-code-change                                                      @uk.gov.hmrc.tai.controllers.taxCodeChange.TaxCodeChangeController.taxCodeChange(nino: Nino)
<<<<<<< HEAD
# GET     /:nino/tax-account/tax-code-change/reasons                                              @uk.gov.hmrc.tai.controllers.taxCodeChange.TaxCodeChangeController.taxCodeChange(nino: Nino)
=======
GET     /:nino/tax-account/tax-code-mismatch                                                    @uk.gov.hmrc.tai.controllers.taxCodeChange.TaxCodeChangeController.taxCodeMismatch(nino: Nino)
>>>>>>> 8487fb8d
<|MERGE_RESOLUTION|>--- conflicted
+++ resolved
@@ -69,8 +69,5 @@
 # Tax code change
 GET     /:nino/tax-account/tax-code-change/exists                                               @uk.gov.hmrc.tai.controllers.taxCodeChange.TaxCodeChangeController.hasTaxCodeChanged(nino: Nino)
 GET     /:nino/tax-account/tax-code-change                                                      @uk.gov.hmrc.tai.controllers.taxCodeChange.TaxCodeChangeController.taxCodeChange(nino: Nino)
-<<<<<<< HEAD
-# GET     /:nino/tax-account/tax-code-change/reasons                                              @uk.gov.hmrc.tai.controllers.taxCodeChange.TaxCodeChangeController.taxCodeChange(nino: Nino)
-=======
 GET     /:nino/tax-account/tax-code-mismatch                                                    @uk.gov.hmrc.tai.controllers.taxCodeChange.TaxCodeChangeController.taxCodeMismatch(nino: Nino)
->>>>>>> 8487fb8d
+# GET     /:nino/tax-account/tax-code-change/reasons                                              @uk.gov.hmrc.tai.controllers.taxCodeChange.TaxCodeChangeController.taxCodeChange(nino: Nino)