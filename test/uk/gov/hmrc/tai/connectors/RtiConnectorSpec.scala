/*
 * Copyright 2023 HM Revenue & Customs
 *
 * Licensed under the Apache License, Version 2.0 (the "License");
 * you may not use this file except in compliance with the License.
 * You may obtain a copy of the License at
 *
 *     http://www.apache.org/licenses/LICENSE-2.0
 *
 * Unless required by applicable law or agreed to in writing, software
 * distributed under the License is distributed on an "AS IS" BASIS,
 * WITHOUT WARRANTIES OR CONDITIONS OF ANY KIND, either express or implied.
 * See the License for the specific language governing permissions and
 * limitations under the License.
 */

package uk.gov.hmrc.tai.connectors

import com.github.tomakehurst.wiremock.client.WireMock._
import com.github.tomakehurst.wiremock.http.Fault
import com.github.tomakehurst.wiremock.matching.RequestPatternBuilder
import org.mockito.ArgumentMatchers.any
import org.mockito.ArgumentMatchersSugar.eqTo
import play.api.http.Status._
import play.api.test.FakeRequest
<<<<<<< HEAD
import uk.gov.hmrc.http.{BadGatewayException, GatewayTimeoutException, HeaderNames}
import uk.gov.hmrc.http.HttpClient
import uk.gov.hmrc.tai.config.{DesConfig, RtiConfig}
=======
import uk.gov.hmrc.http.{BadGatewayException, GatewayTimeoutException, HeaderNames, HttpClient}
import uk.gov.hmrc.mongoFeatureToggles.model.{FeatureFlag, FeatureFlagName}
import uk.gov.hmrc.tai.config.DesConfig
>>>>>>> 93110e4f
import uk.gov.hmrc.tai.metrics.Metrics
import uk.gov.hmrc.tai.model.admin.RtiCallToggle
import uk.gov.hmrc.tai.model.domain._
import uk.gov.hmrc.tai.model.rti.QaData
import uk.gov.hmrc.tai.model.tai.TaxYear

import java.time.LocalDate
import scala.concurrent.Future

class RtiConnectorSpec extends ConnectorBaseSpec {

  val taxYear: TaxYear = TaxYear()
  val url = s"/rti/individual/payments/nino/${nino.withoutSuffix}/tax-year/${taxYear.twoDigitRange}"

  val mockHttp = mock[HttpClient]
  implicit val request = FakeRequest()

  lazy val sut: RtiConnector = inject[DefaultRtiConnector]
  lazy val sutWithMockHttp = new DefaultRtiConnector(
    mockHttp,
    inject[Metrics],
    inject[DesConfig],
    inject[RtiUrls],
<<<<<<< HEAD
    inject[RtiConfig])
=======
    mockFeatureFlagService
  )
>>>>>>> 93110e4f

  def verifyOutgoingUpdateHeaders(requestPattern: RequestPatternBuilder): Unit =
    server.verify(
      requestPattern
        .withHeader("Environment", equalTo("local"))
        .withHeader("Authorization", equalTo("Bearer Local"))
        .withHeader("Gov-Uk-Originator-Id", equalTo(desOriginatorId))
        .withHeader(HeaderNames.xSessionId, equalTo(sessionId))
        .withHeader(HeaderNames.xRequestId, equalTo(requestId))
        .withHeader(
          "CorrelationId",
          matching("[0-9a-fA-F]{8}-[0-9a-fA-F]{4}-[1-5][0-9a-fA-F]{3}-[89abAB][0-9a-fA-F]{3}-[0-9a-fA-F]{12}")))

  override def beforeEach(): Unit = {
    super.beforeEach()
    when(mockFeatureFlagService.get(eqTo[FeatureFlagName](RtiCallToggle))).thenReturn(
      Future.successful(FeatureFlag(RtiCallToggle, isEnabled = true))
    )
  }

  "RtiConnector" when {

    "withoutSuffix is called" must {
      "return a nino without the suffix" in {
        sut.withoutSuffix(nino) mustBe nino.withoutSuffix
      }
    }

    "getPaymentsForYear" must {
      "return a sequence of annual accounts" when {
        "a successful Http response is received from RTI" in {
          val taxYearRange = "16-17"
          val fileName = "1"
          val rtiJson = QaData.paymentDetailsForYear(taxYearRange)(fileName)

          val expectedPayments = Seq(
            AnnualAccount(
              26,
              TaxYear(2016),
              Available,
              List(
                Payment(
                  LocalDate.of(2016, 4, 30),
                  5000.00,
                  1500.00,
                  600.00,
                  5000.00,
                  1500.00,
                  600.00,
                  Quarterly,
                  None),
                Payment(
                  LocalDate.of(2016, 7, 31),
                  11000.00,
                  3250.00,
                  1320.00,
                  6000.00,
                  1750.00,
                  720.00,
                  Quarterly,
                  None),
                Payment(
                  LocalDate.of(2016, 10, 31),
                  15000.00,
                  4250.00,
                  1800.00,
                  4000.00,
                  1000.00,
                  480.00,
                  Quarterly,
                  None),
                Payment(
                  LocalDate.of(2017, 2, 28),
                  19000.00,
                  5250.00,
                  2280.00,
                  4000.00,
                  1000.00,
                  480.00,
                  Quarterly,
                  None)
              ),
              List()
            ))

          server.stubFor(
            get(urlEqualTo(url)).willReturn(
              aResponse()
                .withStatus(OK)
                .withBody(rtiJson.toString()))
          )

          val result = sut.getPaymentsForYear(nino, taxYear).value.futureValue
          result mustBe Right(expectedPayments)

          verifyOutgoingUpdateHeaders(getRequestedFor(urlEqualTo(url)))
        }
      }

      "return an empty list" when {
        s"a 404 status is returned from RTI" in {

          server.stubFor(
            get(urlEqualTo(url)).willReturn(
              aResponse()
                .withStatus(404)
          ))

          val result = sut.getPaymentsForYear(nino, taxYear).value.futureValue

          result mustBe Right(Seq.empty)
        }
      }

      "return an error result " when {

        val errors = Seq(
          (BAD_REQUEST, "The request was not formed correctly", BadRequestError),
          (SERVICE_UNAVAILABLE, "The service is currently unavailable", ServiceUnavailableError),
          (INTERNAL_SERVER_ERROR, "An RTI error has occurred", ServerError),
          (BAD_GATEWAY, "An error has occurred", BadGatewayError),
          (GATEWAY_TIMEOUT, "Gateway timeout", TimeoutError),
          (499, "Nginx error", TimeoutError),
          (413, "Unhandled status", UnhandledStatusError)
        )

        errors foreach { error =>
          s"a ${error._1} status is returned from RTI" in {

            server.stubFor(
              get(urlEqualTo(url)).willReturn(
                aResponse()
                  .withStatus(error._1)
                  .withBody(error._2))
            )

            val result = sut.getPaymentsForYear(nino, taxYear).value.futureValue

            result mustBe Left(error._3)
          }
        }
      }

      "return a BadGateway error" when {

        val exMessage = "Bad gateway error"

        "a BadGateway is received" in {

          server.stubFor(
            get(urlEqualTo(url)).willReturn(
              aResponse()
                .withStatus(BAD_GATEWAY)
                .withBody(exMessage))
          )

          sut.getPaymentsForYear(nino, taxYear).value.futureValue mustBe Left(BadGatewayError)
        }

        "a BadGatewayException is received" in {

          when(mockHttp.GET(any(), any(), any())(any(), any(), any())) thenReturn Future.failed(
            new BadGatewayException(exMessage))

          sutWithMockHttp.getPaymentsForYear(nino, taxYear).value.futureValue mustBe Left(BadGatewayError)
        }
      }

      "return a TimeOutError" when {

        val exMessage = "Could not reach gateway"

        "a 499 is received" in {

          server.stubFor(
            get(urlEqualTo(url)).willReturn(
              aResponse()
                .withStatus(499)
                .withBody(exMessage))
          )

          sut.getPaymentsForYear(nino, taxYear).value.futureValue mustBe Left(TimeoutError)
        }

        "a GatewayTimeout is received" in {

          server.stubFor(
            get(urlEqualTo(url)).willReturn(
              aResponse()
                .withStatus(GATEWAY_TIMEOUT)
                .withBody(exMessage))
          )

          sut.getPaymentsForYear(nino, taxYear).value.futureValue mustBe Left(TimeoutError)
        }

        "a GatewayTimeoutException is received" in {

          when(mockHttp.GET(any(), any(), any())(any(), any(), any())) thenReturn Future.failed(
            new GatewayTimeoutException(exMessage))

          sutWithMockHttp.getPaymentsForYear(nino, taxYear).value.futureValue mustBe Left(TimeoutError)
        }
      }

      "return an exception " when {
        "an exception is thrown whilst trying to contact RTI" in {

          server.stubFor(
            get(urlEqualTo(url)).willReturn(aResponse()
              .withFault(Fault.MALFORMED_RESPONSE_CHUNK))
          )

          val result = sut.getPaymentsForYear(nino, taxYear).value.failed.futureValue

          result mustBe a[Exception]
        }
      }
    }

    "return a ServiceUnavailableError " when {
      "the rti toggle is set to false" in {

<<<<<<< HEAD
        lazy val stubbedRtiConfig = new RtiConfig(inject[Configuration]) {
          override def rtiEnabled: Boolean = false
        }
=======
        when(mockFeatureFlagService.get(eqTo[FeatureFlagName](RtiCallToggle))).thenReturn(
          Future.successful(FeatureFlag(RtiCallToggle, isEnabled = false))
        )
>>>>>>> 93110e4f

        lazy val sutWithRTIDisabled = new DefaultRtiConnector(
          inject[HttpClient],
          inject[Metrics],
          inject[DesConfig],
          inject[RtiUrls],
          mockFeatureFlagService
        )

        sutWithRTIDisabled.getPaymentsForYear(nino, taxYear).value.futureValue mustBe
          Left(ServiceUnavailableError)
      }

      "the year is CY+1" in {

<<<<<<< HEAD
        lazy val stubbedRtiConfig = new RtiConfig(inject[Configuration]) {
          override def rtiEnabled: Boolean = true
        }

=======
>>>>>>> 93110e4f
        lazy val sutWithRTIDisabled = new DefaultRtiConnector(
          inject[HttpClient],
          inject[Metrics],
          inject[DesConfig],
          inject[RtiUrls],
          mockFeatureFlagService
        )

        sutWithRTIDisabled.getPaymentsForYear(nino, taxYear.next).value.futureValue mustBe
          Left(ServiceUnavailableError)
      }
    }
  }
}<|MERGE_RESOLUTION|>--- conflicted
+++ resolved
@@ -23,15 +23,9 @@
 import org.mockito.ArgumentMatchersSugar.eqTo
 import play.api.http.Status._
 import play.api.test.FakeRequest
-<<<<<<< HEAD
-import uk.gov.hmrc.http.{BadGatewayException, GatewayTimeoutException, HeaderNames}
-import uk.gov.hmrc.http.HttpClient
-import uk.gov.hmrc.tai.config.{DesConfig, RtiConfig}
-=======
 import uk.gov.hmrc.http.{BadGatewayException, GatewayTimeoutException, HeaderNames, HttpClient}
 import uk.gov.hmrc.mongoFeatureToggles.model.{FeatureFlag, FeatureFlagName}
 import uk.gov.hmrc.tai.config.DesConfig
->>>>>>> 93110e4f
 import uk.gov.hmrc.tai.metrics.Metrics
 import uk.gov.hmrc.tai.model.admin.RtiCallToggle
 import uk.gov.hmrc.tai.model.domain._
@@ -55,12 +49,8 @@
     inject[Metrics],
     inject[DesConfig],
     inject[RtiUrls],
-<<<<<<< HEAD
-    inject[RtiConfig])
-=======
     mockFeatureFlagService
   )
->>>>>>> 93110e4f
 
   def verifyOutgoingUpdateHeaders(requestPattern: RequestPatternBuilder): Unit =
     server.verify(
@@ -284,15 +274,9 @@
     "return a ServiceUnavailableError " when {
       "the rti toggle is set to false" in {
 
-<<<<<<< HEAD
-        lazy val stubbedRtiConfig = new RtiConfig(inject[Configuration]) {
-          override def rtiEnabled: Boolean = false
-        }
-=======
         when(mockFeatureFlagService.get(eqTo[FeatureFlagName](RtiCallToggle))).thenReturn(
           Future.successful(FeatureFlag(RtiCallToggle, isEnabled = false))
         )
->>>>>>> 93110e4f
 
         lazy val sutWithRTIDisabled = new DefaultRtiConnector(
           inject[HttpClient],
@@ -308,13 +292,6 @@
 
       "the year is CY+1" in {
 
-<<<<<<< HEAD
-        lazy val stubbedRtiConfig = new RtiConfig(inject[Configuration]) {
-          override def rtiEnabled: Boolean = true
-        }
-
-=======
->>>>>>> 93110e4f
         lazy val sutWithRTIDisabled = new DefaultRtiConnector(
           inject[HttpClient],
           inject[Metrics],
