--- conflicted
+++ resolved
@@ -78,16 +78,12 @@
     "returns false" when {
       "a lock is present" in {
         val timestamp = Instant.now()
-<<<<<<< HEAD
         Await.result(
           deleteAll().flatMap { _ =>
-            insert(Lock(sessionIdValue, "lockId", timestamp, timestamp.plusSeconds(2)))
+            insert(Lock("some session id", "lockId", timestamp, timestamp.plusSeconds(2)))
           },
           5 seconds
         )
-=======
-        insert(Lock("some session id", "lockId", timestamp, timestamp.plusSeconds(2)))
->>>>>>> 9b2e91ab
         val result = sut.takeLock("lockId")
         result.value.futureValue mustBe Right(false)
       }
