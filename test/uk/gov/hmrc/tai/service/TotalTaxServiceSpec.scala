/*
 * Copyright 2024 HM Revenue & Customs
 *
 * Licensed under the Apache License, Version 2.0 (the "License");
 * you may not use this file except in compliance with the License.
 * You may obtain a copy of the License at
 *
 *     http://www.apache.org/licenses/LICENSE-2.0
 *
 * Unless required by applicable law or agreed to in writing, software
 * distributed under the License is distributed on an "AS IS" BASIS,
 * WITHOUT WARRANTIES OR CONDITIONS OF ANY KIND, either express or implied.
 * See the License for the specific language governing permissions and
 * limitations under the License.
 */

package uk.gov.hmrc.tai.service

import org.mockito.ArgumentMatchers.{any, eq => meq}
import play.api.libs.json.{JsObject, Json}
import uk.gov.hmrc.tai.connectors.TaxAccountConnector
import uk.gov.hmrc.tai.model.domain.calculation.IncomeCategory
import uk.gov.hmrc.tai.model.domain.calculation.IncomeCategory.incomeCategorySeqReads
import uk.gov.hmrc.tai.model.domain.taxAdjustments._
import uk.gov.hmrc.tai.model.tai.TaxYear
import uk.gov.hmrc.tai.service.helper.TaxAccountHelper
import uk.gov.hmrc.tai.util.BaseSpec

import scala.concurrent.Future

class TotalTaxServiceSpec extends BaseSpec {
  val mockTaxAccountConnector: TaxAccountConnector = mock[TaxAccountConnector]
<<<<<<< HEAD
  val mockTaxAccountSummaryRepository: TaxAccountSummaryRepository = mock[TaxAccountSummaryRepository]
  class Dummy
=======
  val mockTaxAccountHelper: TaxAccountHelper = mock[TaxAccountHelper]
  val mockTaxAccountSummaryService: TaxAccountSummaryService = mock[TaxAccountSummaryService]
  class Dummy extends IncomeCategoryHodFormatters
>>>>>>> 789d452a
  val incomeCategoryHodFormatters = new Dummy

  override protected def beforeEach(): Unit = {
    super.beforeEach()
    reset(mockTaxAccountConnector, mockTaxAccountHelper, mockTaxAccountSummaryService)
    when(mockTaxAccountConnector.taxAccount(meq(nino), meq(TaxYear()))(any()))
      .thenReturn(Future.successful(incomeCategories))
  }

  private def createSUT(
    taxAccountConnector: TaxAccountConnector,
    taxAccountHelper: TaxAccountHelper
  ) =
    new TotalTaxService(taxAccountConnector, taxAccountHelper)
  val sut: TotalTaxService = createSUT(mockTaxAccountConnector, mockTaxAccountHelper)

  val incomeCategories: JsObject = Json.obj(
    "taxYear" -> TaxYear().year,
    "totalLiability" -> Json.obj(
      "ukDividends" -> Json.obj(
        "totalTax"           -> 0,
        "totalTaxableIncome" -> 0,
        "totalIncome"        -> 0,
        "taxBands" -> Json.arr(
          Json.obj(
            "bandType"  -> "",
            "taxCode"   -> "",
            "income"    -> 0,
            "tax"       -> 0,
            "lowerBand" -> null,
            "upperBand" -> null,
            "rate"      -> 0
          ),
          Json.obj(
            "bandType"  -> "B",
            "taxCode"   -> "BR",
            "income"    -> 10000,
            "tax"       -> 500,
            "lowerBand" -> 5000,
            "upperBand" -> 20000,
            "rate"      -> 10
          )
        )
      ),
      "foreignDividends" -> Json.obj(
        "totalTax"           -> 1000.23,
        "totalTaxableIncome" -> 1000.24,
        "totalIncome"        -> 1000.25,
        "allowReliefDeducts" -> Json.obj("amount" -> 100)
      )
    )
  )

  "totalTax" must {
    "return the income categories that is coming from TaxAccountConnector" in {
      when(mockTaxAccountHelper.totalEstimatedTax(meq(nino), meq(TaxYear()))(any()))
        .thenReturn(Future.successful(BigDecimal(0)))
      when(mockTaxAccountHelper.reliefsGivingBackTaxComponents(any())).thenReturn(Future.successful(None))
      when(mockTaxAccountHelper.otherTaxDueComponents(any())).thenReturn(Future.successful(None))
      when(mockTaxAccountHelper.taxReliefComponents(any())).thenReturn(Future.successful(None))
      when(mockTaxAccountHelper.alreadyTaxedAtSourceComponents(any())).thenReturn(Future.successful(None))
      when(mockTaxAccountHelper.taxOnOtherIncome(any())).thenReturn(Future.successful(None))

      val result = sut.totalTax(nino, TaxYear()).futureValue

      result.incomeCategories must contain theSameElementsAs incomeCategories.as[Seq[IncomeCategory]](
        incomeCategorySeqReads
      )
      result.reliefsGivingBackTax mustBe None
      result.otherTaxDue mustBe None
      result.alreadyTaxedAtSource mustBe None
    }

    "return amount that is coming from totalEstimatedTax" in {
      when(mockTaxAccountHelper.totalEstimatedTax(meq(nino), meq(TaxYear()))(any()))
        .thenReturn(Future.successful(BigDecimal(1000)))
      when(mockTaxAccountHelper.reliefsGivingBackTaxComponents(any())).thenReturn(Future.successful(None))
      when(mockTaxAccountHelper.otherTaxDueComponents(any())).thenReturn(Future.successful(None))
      when(mockTaxAccountHelper.taxReliefComponents(any())).thenReturn(Future.successful(None))
      when(mockTaxAccountHelper.alreadyTaxedAtSourceComponents(any())).thenReturn(Future.successful(None))
      when(mockTaxAccountHelper.taxOnOtherIncome(any())).thenReturn(Future.successful(None))

      val result = sut.totalTax(nino, TaxYear()).futureValue

      result.amount mustBe BigDecimal(1000)
      result.reliefsGivingBackTax mustBe None
      result.otherTaxDue mustBe None
      result.alreadyTaxedAtSource mustBe None
    }

    "return reliefs giving back tax adjustment component" in {
      when(mockTaxAccountHelper.totalEstimatedTax(meq(nino), meq(TaxYear()))(any()))
        .thenReturn(Future.successful(BigDecimal(0)))
      val adjustment = TaxAdjustment(100, Seq(TaxAdjustmentComponent(EnterpriseInvestmentSchemeRelief, 100)))
      when(mockTaxAccountHelper.reliefsGivingBackTaxComponents(any())).thenReturn(
        Future.successful(
          Some(adjustment)
        )
      )
      when(mockTaxAccountHelper.otherTaxDueComponents(any())).thenReturn(Future.successful(None))
      when(mockTaxAccountHelper.alreadyTaxedAtSourceComponents(any())).thenReturn(Future.successful(None))
      when(mockTaxAccountHelper.taxReliefComponents(any())).thenReturn(Future.successful(None))
      when(mockTaxAccountHelper.taxOnOtherIncome(any())).thenReturn(Future.successful(None))

      val result = sut.totalTax(nino, TaxYear()).futureValue

      result.reliefsGivingBackTax mustBe Some(adjustment)
    }

    "return other tax due component" in {
      when(mockTaxAccountHelper.totalEstimatedTax(meq(nino), meq(TaxYear()))(any()))
        .thenReturn(Future.successful(BigDecimal(0)))
      val adjustment = TaxAdjustment(100, Seq(TaxAdjustmentComponent(ExcessGiftAidTax, 100)))
      when(mockTaxAccountHelper.reliefsGivingBackTaxComponents(any())).thenReturn(Future.successful(None))
      when(mockTaxAccountHelper.otherTaxDueComponents(any())).thenReturn(Future.successful(Some(adjustment)))
      when(mockTaxAccountHelper.taxOnOtherIncome(any())).thenReturn(Future.successful(None))
      when(mockTaxAccountHelper.taxReliefComponents(any())).thenReturn(Future.successful(None))
      when(mockTaxAccountHelper.alreadyTaxedAtSourceComponents(any())).thenReturn(Future.successful(None))

      val result = sut.totalTax(nino, TaxYear()).futureValue

      result.otherTaxDue mustBe Some(adjustment)
    }

    "return already taxed at source component" in {
      when(mockTaxAccountHelper.totalEstimatedTax(meq(nino), meq(TaxYear()))(any()))
        .thenReturn(Future.successful(BigDecimal(0)))
      val adjustment = TaxAdjustment(100, Seq(TaxAdjustmentComponent(TaxOnBankBSInterest, 100)))
      when(mockTaxAccountHelper.reliefsGivingBackTaxComponents(any())).thenReturn(Future.successful(None))
      when(mockTaxAccountHelper.otherTaxDueComponents(any())).thenReturn(Future.successful(None))
      when(mockTaxAccountHelper.alreadyTaxedAtSourceComponents(any())).thenReturn(Future.successful(Some(adjustment)))
      when(mockTaxAccountHelper.taxReliefComponents(any())).thenReturn(Future.successful(None))
      when(mockTaxAccountHelper.taxOnOtherIncome(any())).thenReturn(Future.successful(None))

      val result = sut.totalTax(nino, TaxYear()).futureValue

      result.alreadyTaxedAtSource mustBe Some(adjustment)
    }

    "return tax on other income" in {
      when(mockTaxAccountHelper.totalEstimatedTax(meq(nino), meq(TaxYear()))(any()))
        .thenReturn(Future.successful(BigDecimal(0)))
      when(mockTaxAccountHelper.reliefsGivingBackTaxComponents(any())).thenReturn(Future.successful(None))
      when(mockTaxAccountHelper.otherTaxDueComponents(any())).thenReturn(Future.successful(None))
      when(mockTaxAccountHelper.alreadyTaxedAtSourceComponents(any())).thenReturn(Future.successful(None))
      when(mockTaxAccountHelper.taxReliefComponents(any())).thenReturn(Future.successful(None))
      when(mockTaxAccountHelper.taxOnOtherIncome(any())).thenReturn(Future.successful(Some(BigDecimal(40))))

      val result = sut.totalTax(nino, TaxYear()).futureValue

      result.taxOnOtherIncome mustBe Some(40)
    }

    "return tax relief components" in {
      val taxReliefComponents = TaxAdjustment(100, Seq(TaxAdjustmentComponent(PersonalPensionPaymentRelief, 100)))
      when(mockTaxAccountHelper.totalEstimatedTax(meq(nino), meq(TaxYear()))(any()))
        .thenReturn(Future.successful(BigDecimal(0)))
      when(mockTaxAccountHelper.reliefsGivingBackTaxComponents(any())).thenReturn(Future.successful(None))
      when(mockTaxAccountHelper.otherTaxDueComponents(any())).thenReturn(Future.successful(None))
      when(mockTaxAccountHelper.alreadyTaxedAtSourceComponents(any())).thenReturn(Future.successful(None))
      when(mockTaxAccountHelper.taxReliefComponents(any())).thenReturn(Future.successful(Some(taxReliefComponents)))
      when(mockTaxAccountHelper.taxOnOtherIncome(any())).thenReturn(Future.successful(None))

      val result = sut.totalTax(nino, TaxYear()).futureValue

      result.taxReliefComponent mustBe Some(taxReliefComponents)
    }
  }

  "taxFreeAllowance" must {
    "return tax free allowance amount" in {
      val result = sut.taxFreeAllowance(nino, TaxYear()).futureValue

      result mustBe 100
    }
  }
}<|MERGE_RESOLUTION|>--- conflicted
+++ resolved
@@ -30,14 +30,9 @@
 
 class TotalTaxServiceSpec extends BaseSpec {
   val mockTaxAccountConnector: TaxAccountConnector = mock[TaxAccountConnector]
-<<<<<<< HEAD
-  val mockTaxAccountSummaryRepository: TaxAccountSummaryRepository = mock[TaxAccountSummaryRepository]
-  class Dummy
-=======
   val mockTaxAccountHelper: TaxAccountHelper = mock[TaxAccountHelper]
   val mockTaxAccountSummaryService: TaxAccountSummaryService = mock[TaxAccountSummaryService]
-  class Dummy extends IncomeCategoryHodFormatters
->>>>>>> 789d452a
+  class Dummy
   val incomeCategoryHodFormatters = new Dummy
 
   override protected def beforeEach(): Unit = {
