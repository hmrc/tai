/*
 * Copyright 2024 HM Revenue & Customs
 *
 * Licensed under the Apache License, Version 2.0 (the "License");
 * you may not use this file except in compliance with the License.
 * You may obtain a copy of the License at
 *
 *     http://www.apache.org/licenses/LICENSE-2.0
 *
 * Unless required by applicable law or agreed to in writing, software
 * distributed under the License is distributed on an "AS IS" BASIS,
 * WITHOUT WARRANTIES OR CONDITIONS OF ANY KIND, either express or implied.
 * See the License for the specific language governing permissions and
 * limitations under the License.
 */

package uk.gov.hmrc.tai.service

import org.mockito.ArgumentMatchers.any
import play.api.libs.json.{JsNull, Json}
import play.api.mvc.AnyContentAsEmpty
import play.api.test.FakeRequest
import uk.gov.hmrc.tai.connectors.IabdConnector
<<<<<<< HEAD
import uk.gov.hmrc.tai.controllers.auth.AuthenticatedRequest
=======
import uk.gov.hmrc.tai.controllers.predicates.AuthenticatedRequest
>>>>>>> 34106699
import uk.gov.hmrc.tai.model.domain.IabdDetails
import uk.gov.hmrc.tai.model.domain.response.{HodUpdateFailure, HodUpdateSuccess, IncomeUpdateFailed, IncomeUpdateSuccess}
import uk.gov.hmrc.tai.model.tai.TaxYear
import uk.gov.hmrc.tai.util.BaseSpec

import java.time.LocalDate
import scala.concurrent.Future

class IabdServiceSpec extends BaseSpec {

  private val mockIabdConnector = mock[IabdConnector]
  implicit val authenticatedRequest: AuthenticatedRequest[AnyContentAsEmpty.type] =
    AuthenticatedRequest(FakeRequest(), nino)

  private def createSut(iabdConnector: IabdConnector = mock[IabdConnector]) =
    new IabdService(iabdConnector)

  "retrieveIabdDetails" must {
    "return a sequence of IabdDetails" when {
<<<<<<< HEAD
=======
      "provided with valid nino and tax year from nps" in {
        val iabdJson = Json.arr(
          Json.obj(
            "nino"            -> "BR5600244",
            "taxYear"         -> 2017,
            "type"            -> 10,
            "source"          -> 15,
            "grossAmount"     -> JsNull,
            "receiptDate"     -> JsNull,
            "captureDate"     -> "10/04/2017",
            "typeDescription" -> "Total gift aid Payments",
            "netAmount"       -> 100
          ),
          Json.obj(
            "nino"                     -> "KX8600231",
            "employmentSequenceNumber" -> 2,
            "taxYear"                  -> 2017,
            "type"                     -> 27,
            "source"                   -> 15,
            "grossAmount"              -> JsNull,
            "receiptDate"              -> "10/04/2017",
            "captureDate"              -> "10/04/2017",
            "typeDescription"          -> "Total gift aid Payments",
            "netAmount"                -> 100
          )
        )

        when(mockIabdConnector.iabds(any(), any())(any())).thenReturn(Future.successful(iabdJson))

        val sut = createSut(mockIabdConnector)
        val result = sut.retrieveIabdDetails(nino, TaxYear()).futureValue

        result mustBe Seq(
          IabdDetails(
            Some("KX8600231"),
            Some(2),
            Some(15),
            Some(27),
            Some(LocalDate.parse("2017-04-10")),
            Some(LocalDate.parse("2017-04-10"))
          )
        )
      }
>>>>>>> 34106699
      "provided with valid nino and tax year from HIP" in {
        val iabdJson = Json.arr(
          Json.obj(
            "nationalInsuranceNumber" -> "BR5600244",
            "taxYear"                 -> 2017,
            "type"                    -> "Balancing Charge (027)",
            "source"                  -> "Annual Coding",
            "grossAmount"             -> JsNull,
            "receiptDate"             -> JsNull,
            "captureDate"             -> "2017-04-10",
            "typeDescription"         -> "Total gift aid Payments",
            "netAmount"               -> 100
          ),
          Json.obj(
            "nationalInsuranceNumber"  -> "KX8600231",
            "employmentSequenceNumber" -> 2,
            "taxYear"                  -> 2017,
            "type"                     -> "New Estimated Pay (027)",
            "source"                   -> "EMAIL",
            "grossAmount"              -> JsNull,
            "receiptDate"              -> "2017-04-10",
            "captureDate"              -> "2017-04-10",
            "typeDescription"          -> "Total gift aid Payments",
            "netAmount"                -> 100
          )
        )

        val json = Json.parse(s"""
                                 |{
                                 |   "iabdDetails": ${Json.stringify(iabdJson)}
                                 |}
                                 |""".stripMargin)

        when(mockIabdConnector.iabds(any(), any())(any())).thenReturn(Future.successful(json))

        val sut = createSut(mockIabdConnector)
        val result = sut.retrieveIabdDetails(nino, TaxYear()).futureValue

        result mustBe Seq(
          IabdDetails(
            Some("BR5600244"),
            None,
            Some(26),
            Some(27),
            None,
            Some(LocalDate.parse("2017-04-10"))
          ),
          IabdDetails(
            Some("KX8600231"),
            Some(2),
            Some(17),
            Some(27),
            Some(LocalDate.parse("2017-04-10")),
            Some(LocalDate.parse("2017-04-10"))
          )
        )
      }

      "payload is empty" in {
        val json = Json.obj(
          "correlationId" -> ""
        )

        when(mockIabdConnector.iabds(any(), any())(any())).thenReturn(Future.successful(json))

        val sut = createSut(mockIabdConnector)
        val result = sut.retrieveIabdDetails(nino, TaxYear()).futureValue
        result mustBe Seq(
        )
      }
    }

    "return an empty sequence of IabdDetails" when {
      "provided with next tax year" in {
        when(mockIabdConnector.iabds(any(), any())(any())).thenReturn(Future.successful(JsArray.empty))

        val sut = createSut(mockIabdConnector)
        val result = sut.retrieveIabdDetails(nino, TaxYear().next).futureValue

        result mustBe Seq.empty[IabdDetails]
      }
    }
<<<<<<< HEAD
  }
=======

    "throw NotFoundException " when {
      "error json is received from connector" in {
        when(mockIabdConnector.iabds(meq(nino), meq(TaxYear()))(any()))
          .thenReturn(Future.successful(Json.toJson(Json.obj("error" -> "NOT_FOUND"))))

        val sut = createSut(mockIabdConnector)
        val result = sut.retrieveIabdDetails(nino, TaxYear())

        whenReady(result.failed) { ex =>
          ex mustBe a[NotFoundException]
        }
      }
    }
  }

  "updateTaxCodeAmount" must {
    "return IncomeUpdateSuccess when the update is successful" in {
      when(mockIabdConnector.updateTaxCodeAmount(any(), any(), any(), any(), any(), any())(any(), any()))
        .thenReturn(Future.successful(HodUpdateSuccess))

      val sut = createSut(mockIabdConnector)
      val result = sut.updateTaxCodeAmount(nino, TaxYear(), employmentId = 1, version = 1, amount = 5000).futureValue

      result mustBe IncomeUpdateSuccess
    }

    "return IncomeUpdateFailed when the update fails" in {
      when(mockIabdConnector.updateTaxCodeAmount(any(), any(), any(), any(), any(), any())(any(), any()))
        .thenReturn(Future.successful(HodUpdateFailure))

      val sut = createSut(mockIabdConnector)
      val result = sut.updateTaxCodeAmount(nino, TaxYear(), employmentId = 1, version = 1, amount = 5000).futureValue

      result mustBe IncomeUpdateFailed(s"Hod update failed for ${TaxYear().year} update")
    }
  }
>>>>>>> 34106699
}<|MERGE_RESOLUTION|>--- conflicted
+++ resolved
@@ -16,16 +16,13 @@
 
 package uk.gov.hmrc.tai.service
 
-import org.mockito.ArgumentMatchers.any
-import play.api.libs.json.{JsNull, Json}
+import org.mockito.ArgumentMatchers.{any, eq => meq}
+import play.api.libs.json.{JsArray, JsNull, Json}
 import play.api.mvc.AnyContentAsEmpty
 import play.api.test.FakeRequest
+import uk.gov.hmrc.http.NotFoundException
 import uk.gov.hmrc.tai.connectors.IabdConnector
-<<<<<<< HEAD
 import uk.gov.hmrc.tai.controllers.auth.AuthenticatedRequest
-=======
-import uk.gov.hmrc.tai.controllers.predicates.AuthenticatedRequest
->>>>>>> 34106699
 import uk.gov.hmrc.tai.model.domain.IabdDetails
 import uk.gov.hmrc.tai.model.domain.response.{HodUpdateFailure, HodUpdateSuccess, IncomeUpdateFailed, IncomeUpdateSuccess}
 import uk.gov.hmrc.tai.model.tai.TaxYear
@@ -39,14 +36,11 @@
   private val mockIabdConnector = mock[IabdConnector]
   implicit val authenticatedRequest: AuthenticatedRequest[AnyContentAsEmpty.type] =
     AuthenticatedRequest(FakeRequest(), nino)
-
   private def createSut(iabdConnector: IabdConnector = mock[IabdConnector]) =
     new IabdService(iabdConnector)
 
   "retrieveIabdDetails" must {
     "return a sequence of IabdDetails" when {
-<<<<<<< HEAD
-=======
       "provided with valid nino and tax year from nps" in {
         val iabdJson = Json.arr(
           Json.obj(
@@ -90,7 +84,6 @@
           )
         )
       }
->>>>>>> 34106699
       "provided with valid nino and tax year from HIP" in {
         val iabdJson = Json.arr(
           Json.obj(
@@ -173,9 +166,6 @@
         result mustBe Seq.empty[IabdDetails]
       }
     }
-<<<<<<< HEAD
-  }
-=======
 
     "throw NotFoundException " when {
       "error json is received from connector" in {
@@ -213,5 +203,4 @@
       result mustBe IncomeUpdateFailed(s"Hod update failed for ${TaxYear().year} update")
     }
   }
->>>>>>> 34106699
 }