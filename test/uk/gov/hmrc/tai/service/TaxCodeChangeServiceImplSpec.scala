/*
 * Copyright 2019 HM Revenue & Customs
 *
 * Licensed under the Apache License, Version 2.0 (the "License");
 * you may not use this file except in compliance with the License.
 * You may obtain a copy of the License at
 *
 *     http://www.apache.org/licenses/LICENSE-2.0
 *
 * Unless required by applicable law or agreed to in writing, software
 * distributed under the License is distributed on an "AS IS" BASIS,
 * WITHOUT WARRANTIES OR CONDITIONS OF ANY KIND, either express or implied.
 * See the License for the specific language governing permissions and
 * limitations under the License.
 */

package uk.gov.hmrc.tai.service

import org.joda.time.LocalDate
import org.mockito.Matchers
import org.mockito.Matchers.any
import org.mockito.Mockito.{times, verify, when}
import org.scalatest.mock.MockitoSugar
import org.scalatestplus.play.PlaySpec
import play.api.libs.json.JsResultException
import uk.gov.hmrc.domain.{Generator, Nino}
import uk.gov.hmrc.http.{BadRequestException, HeaderCarrier}
import uk.gov.hmrc.tai.audit.Auditor
import uk.gov.hmrc.tai.connectors.TaxCodeChangeConnector
import uk.gov.hmrc.tai.factory.TaxCodeRecordFactory
import uk.gov.hmrc.tai.model._
import uk.gov.hmrc.tai.model.api.{TaxCodeChange, TaxCodeSummary}
import uk.gov.hmrc.tai.model.domain.EmploymentIncome
import uk.gov.hmrc.tai.model.domain.income.{Live, TaxCodeIncome, Week1Month1BasisOperation}
import uk.gov.hmrc.tai.model.tai.TaxYear
import uk.gov.hmrc.tai.util.TaxCodeHistoryConstants
import uk.gov.hmrc.time.TaxYearResolver

import scala.concurrent.duration._
import scala.concurrent.{Await, Future}
import scala.util.Random

class TaxCodeChangeServiceImplSpec extends PlaySpec with MockitoSugar with TaxCodeHistoryConstants {

  implicit val hc = HeaderCarrier()
  val baseTaxCodeIncome = TaxCodeIncome(EmploymentIncome, Some(1), BigDecimal(0),
    "EmploymentIncome", "1185L", "Employer1", Week1Month1BasisOperation, Live, BigDecimal(0), BigDecimal(0), BigDecimal(0))

  "hasTaxCodeChanged" should {

    "return true" when {

      "the tax code has been operated for single employments" when {

        "there has been a tax code change after Annual Coding" in {
          val newCodeDate = TaxYearResolver.startOfCurrentTaxYear.plusMonths(2)
          val previousCodeDate = TaxYearResolver.startOfCurrentTaxYear
          val testNino = randomNino

          val taxCodeHistory = TaxCodeHistory(
            nino = testNino.withoutSuffix,

            taxCodeRecords = Seq(
              TaxCodeRecordFactory.createPrimaryEmployment(dateOfCalculation = newCodeDate),
              TaxCodeRecordFactory.createPrimaryEmployment(dateOfCalculation = previousCodeDate)
            )
          )
          val taxCodeIncomes = Seq(baseTaxCodeIncome.copy(taxCode = "1185L"))

          when(incomeService.taxCodeIncomes(any(), any())(any())).thenReturn(Future.successful(taxCodeIncomes))
          when(taxCodeChangeConnector.taxCodeHistory(any(), any(), any())).thenReturn(Future.successful(taxCodeHistory))

          val service: TaxCodeChangeServiceImpl = createService(taxCodeChangeConnector, auditor, incomeService)
          Await.result(service.hasTaxCodeChanged(testNino), 5.seconds) mustEqual true
        }

        "there has been a tax code change after Annual Coding where Annual coding was before start of tax year" in {
          val newCodeDate = TaxYearResolver.startOfCurrentTaxYear.plusMonths(2)
          val previousCodeDate = TaxYearResolver.startOfCurrentTaxYear.minusMonths(1)
          val testNino = randomNino

          val taxCodeHistory = TaxCodeHistory(
            nino = testNino.withoutSuffix,

            taxCodeRecords = Seq(
              TaxCodeRecordFactory.createPrimaryEmployment(dateOfCalculation = newCodeDate),
              TaxCodeRecordFactory.createPrimaryEmployment(taxCode = "1080L", dateOfCalculation = previousCodeDate)
            )
          )

          val taxCodeIncomes = Seq(baseTaxCodeIncome.copy(taxCode = "1185L"))

          when(incomeService.taxCodeIncomes(any(), any())(any())).thenReturn(Future.successful(taxCodeIncomes))
          when(taxCodeChangeConnector.taxCodeHistory(any(), any(), any())).thenReturn(Future.successful(taxCodeHistory))

          val service: TaxCodeChangeServiceImpl = createService(taxCodeChangeConnector)
          Await.result(service.hasTaxCodeChanged(testNino), 5.seconds) mustEqual true
        }

        "there has been a change in job with a different tax code after Annual Coding" in {
          val newCodeDate = TaxYearResolver.startOfCurrentTaxYear.plusMonths(2)
          val previousCodeDate = TaxYearResolver.startOfCurrentTaxYear
          val testNino = randomNino


          val taxCodeHistory = TaxCodeHistory(
            nino = testNino.withoutSuffix,

            taxCodeRecords = Seq(
              TaxCodeRecordFactory.createPrimaryEmployment(taxCode ="1180L", dateOfCalculation = newCodeDate),
              TaxCodeRecordFactory.createPrimaryEmployment(taxCode = "1080L", dateOfCalculation = previousCodeDate)
            )
          )
          val taxCodeIncomes = Seq(baseTaxCodeIncome.copy(taxCode = "1180L"))

          when(incomeService.taxCodeIncomes(any(), any())(any())).thenReturn(Future.successful(taxCodeIncomes))
          when(taxCodeChangeConnector.taxCodeHistory(any(), any(), any())).thenReturn(Future.successful(taxCodeHistory))

          val service: TaxCodeChangeServiceImpl = createService(taxCodeChangeConnector)
          Await.result(service.hasTaxCodeChanged(testNino), 5.seconds) mustEqual true
        }

        "there has been more than one daily tax code change in the year" in {
          val newCodeDate = TaxYearResolver.startOfCurrentTaxYear.plusMonths(2)
          val previousCodeDate = TaxYearResolver.startOfCurrentTaxYear.plusMonths(1)
          val annualCodeDate = TaxYearResolver.startOfCurrentTaxYear.minusMonths(1)
          val testNino = randomNino


          val taxCodeHistory = TaxCodeHistory(
            nino = testNino.withoutSuffix,

            taxCodeRecords = Seq(
              TaxCodeRecordFactory.createPrimaryEmployment(taxCode ="1180L", dateOfCalculation = newCodeDate),
              TaxCodeRecordFactory.createPrimaryEmployment(taxCode ="1080L", dateOfCalculation = previousCodeDate),
              TaxCodeRecordFactory.createPrimaryEmployment(taxCode ="1000L", dateOfCalculation = annualCodeDate)
            )
          )
          val taxCodeIncomes = Seq(baseTaxCodeIncome.copy(taxCode = "1180L"))

          when(incomeService.taxCodeIncomes(any(), any())(any())).thenReturn(Future.successful(taxCodeIncomes))
          when(taxCodeChangeConnector.taxCodeHistory(any(), any(), any())).thenReturn(Future.successful(taxCodeHistory))

          val service: TaxCodeChangeServiceImpl = createService(taxCodeChangeConnector)
          Await.result(service.hasTaxCodeChanged(testNino), 5.seconds) mustEqual true
        }
      }

      "the tax code has been operated for multiple employments" when {

        "there has been more than one daily tax code change in the year for 2 employments to 2 employments" in {
          val newCodeDate = TaxYearResolver.startOfCurrentTaxYear.plusMonths(2)
          val previousCodeDate = TaxYearResolver.startOfCurrentTaxYear.plusMonths(1)
          val testNino = randomNino
          val payrollNumber1 = randomInt().toString
          val payrollNumber2 = randomInt().toString


          val taxCodeHistory = TaxCodeHistory(
            nino = testNino.withoutSuffix,
            taxCodeRecords = Seq(
              TaxCodeRecordFactory.createPrimaryEmployment(dateOfCalculation = newCodeDate, payrollNumber = Some(payrollNumber1)),
              TaxCodeRecordFactory.createSecondaryEmployment(dateOfCalculation = newCodeDate, payrollNumber = Some(payrollNumber2)),
              TaxCodeRecordFactory.createPrimaryEmployment(dateOfCalculation = previousCodeDate, payrollNumber = Some(payrollNumber1)),
              TaxCodeRecordFactory.createSecondaryEmployment(dateOfCalculation = previousCodeDate, payrollNumber = Some(payrollNumber2))
            )
          )

          val taxCodeIncomes = Seq(baseTaxCodeIncome.copy(taxCode = "1185L"), baseTaxCodeIncome.copy(taxCode = "1185L"))

          when(incomeService.taxCodeIncomes(any(), any())(any())).thenReturn(Future.successful(taxCodeIncomes))
          when(taxCodeChangeConnector.taxCodeHistory(any(), any(), any())).thenReturn(Future.successful(taxCodeHistory))

          val service: TaxCodeChangeServiceImpl = createService(taxCodeChangeConnector)
          Await.result(service.hasTaxCodeChanged(testNino), 5.seconds) mustEqual true
        }

        "there has been more than one daily tax code change in the year for 1 employment to 2 employments" in {
          val newCodeDate = TaxYearResolver.startOfCurrentTaxYear.plusMonths(2)
          val previousCodeDate = TaxYearResolver.startOfCurrentTaxYear.plusMonths(1)
          val testNino = randomNino
          val payrollNumber1 = randomInt().toString
          val payrollNumber2 = randomInt().toString

          val taxCodeRecords = Seq(
            TaxCodeRecordFactory.createPrimaryEmployment(dateOfCalculation = newCodeDate, payrollNumber = Some(payrollNumber1)),
            TaxCodeRecordFactory.createSecondaryEmployment(dateOfCalculation = newCodeDate, payrollNumber = Some(payrollNumber2)),
            TaxCodeRecordFactory.createPrimaryEmployment(dateOfCalculation = previousCodeDate, payrollNumber = Some(payrollNumber1))
          )

          val taxCodeHistory = TaxCodeHistory(nino = testNino.withoutSuffix, taxCodeRecords = taxCodeRecords)

          val taxCodeIncomes = Seq(baseTaxCodeIncome.copy(taxCode = "1185L"), baseTaxCodeIncome.copy(taxCode = "1185L"))

          when(incomeService.taxCodeIncomes(any(), any())(any())).thenReturn(Future.successful(taxCodeIncomes))
          when(taxCodeChangeConnector.taxCodeHistory(any(), any(), any())).thenReturn(Future.successful(taxCodeHistory))

          val service: TaxCodeChangeServiceImpl = createService(taxCodeChangeConnector)
          Await.result(service.hasTaxCodeChanged(testNino), 5.seconds) mustEqual true
        }

        "there has been more than one daily tax code change in the year for 2 employments to 1 employment" in {
          val newCodeDate = TaxYearResolver.startOfCurrentTaxYear.plusMonths(2)
          val previousCodeDate = TaxYearResolver.startOfCurrentTaxYear.plusMonths(1)
          val testNino = randomNino
          val payrollNumber1 = randomInt().toString
          val payrollNumber2 = randomInt().toString

          val taxCodeRecords = Seq(
            TaxCodeRecordFactory.createPrimaryEmployment(dateOfCalculation = newCodeDate, payrollNumber = Some(payrollNumber1)),
            TaxCodeRecordFactory.createPrimaryEmployment(dateOfCalculation = previousCodeDate, payrollNumber = Some(payrollNumber1)),
            TaxCodeRecordFactory.createSecondaryEmployment(dateOfCalculation = previousCodeDate, payrollNumber = Some(payrollNumber2))
          )

          val taxCodeHistory = TaxCodeHistory(nino = testNino.withoutSuffix, taxCodeRecords = taxCodeRecords)
          val taxCodeIncomes = Seq(baseTaxCodeIncome.copy(taxCode = "1185L"))

          when(incomeService.taxCodeIncomes(any(), any())(any())).thenReturn(Future.successful(taxCodeIncomes))
          when(taxCodeChangeConnector.taxCodeHistory(any(), any(), any())).thenReturn(Future.successful(taxCodeHistory))

          val service: TaxCodeChangeServiceImpl = createService(taxCodeChangeConnector)
          Await.result(service.hasTaxCodeChanged(testNino), 5.seconds) mustEqual true
        }

        "there has been a tax code change after Annual Coding for 2 employments to 2 employments" in {
          val newCodeDate = TaxYearResolver.startOfCurrentTaxYear.plusMonths(2)
          val previousCodeDate = TaxYearResolver.startOfCurrentTaxYear.plusMonths(1)
          val testNino = randomNino
          val payrollNumber1 = randomInt().toString
          val payrollNumber2 = randomInt().toString

          val taxCodeRecords = Seq(
            TaxCodeRecordFactory.createPrimaryEmployment(dateOfCalculation = newCodeDate, payrollNumber = Some(payrollNumber1)),
            TaxCodeRecordFactory.createSecondaryEmployment(dateOfCalculation = newCodeDate, payrollNumber = Some(payrollNumber2)),
            TaxCodeRecordFactory.createPrimaryEmployment(dateOfCalculation = previousCodeDate, payrollNumber = Some(payrollNumber1)),
            TaxCodeRecordFactory.createSecondaryEmployment(dateOfCalculation = previousCodeDate, payrollNumber = Some(payrollNumber2))
          )

          val taxCodeHistory = TaxCodeHistory(nino = testNino.withoutSuffix, taxCodeRecords = taxCodeRecords)
          val taxCodeIncomes = Seq(baseTaxCodeIncome.copy(taxCode = "1185L"), baseTaxCodeIncome.copy(taxCode = "1185L"))

          when(incomeService.taxCodeIncomes(any(), any())(any())).thenReturn(Future.successful(taxCodeIncomes))
          when(taxCodeChangeConnector.taxCodeHistory(any(), any(), any())).thenReturn(Future.successful(taxCodeHistory))

          val service: TaxCodeChangeServiceImpl = createService(taxCodeChangeConnector)
          Await.result(service.hasTaxCodeChanged(testNino), 5.seconds) mustEqual true
        }
      }
    }

    "return false" when {

      "for single employments" when {

        "this is the first ever employment" in {
          val testNino = randomNino
          val newCodeDate = TaxYearResolver.startOfCurrentTaxYear.plusMonths(2)

          val taxCodeHistory = TaxCodeHistory(
            testNino.withoutSuffix,
            Seq(TaxCodeRecordFactory.createPrimaryEmployment(dateOfCalculation = newCodeDate))
          )

          when(taxCodeChangeConnector.taxCodeHistory(any(), any(), any())).thenReturn(Future.successful(taxCodeHistory))

          val service: TaxCodeChangeServiceImpl = createService(taxCodeChangeConnector)
          Await.result(service.hasTaxCodeChanged(testNino), 5.seconds) mustEqual false
        }

        "there has been one tax code change in the year but it has not been operated" in {
          val newCodeDate = TaxYearResolver.startOfCurrentTaxYear.plusMonths(2)
          val previousCodeDate = TaxYearResolver.startOfCurrentTaxYear
          val testNino = randomNino

          val taxCodeHistory = TaxCodeHistory(
            nino = testNino.withoutSuffix,

            taxCodeRecords = Seq(
              TaxCodeRecordFactory.createNonOperatedEmployment(dateOfCalculation = newCodeDate),
              TaxCodeRecordFactory.createPrimaryEmployment(dateOfCalculation = previousCodeDate)
            )
          )

          when(taxCodeChangeConnector.taxCodeHistory(any(), any(), any())).thenReturn(Future.successful(taxCodeHistory))

          val service: TaxCodeChangeServiceImpl = createService(taxCodeChangeConnector)
          Await.result(service.hasTaxCodeChanged(testNino), 5.seconds) mustEqual false
        }

        "there has not been a tax code change in the year" in {
          val annualCodeDate = TaxYearResolver.startOfCurrentTaxYear
          val testNino = randomNino

          val taxCodeHistory = TaxCodeHistory(
            testNino.withoutSuffix,
            Seq(TaxCodeRecordFactory.createPrimaryEmployment(dateOfCalculation = annualCodeDate))
          )

          when(taxCodeChangeConnector.taxCodeHistory(any(), any(), any())).thenReturn(Future.successful(taxCodeHistory))

          val service: TaxCodeChangeServiceImpl = createService(taxCodeChangeConnector)
          Await.result(service.hasTaxCodeChanged(testNino), 5.seconds) mustEqual false
        }

        "there has not been a tax code change in the year and annual coding was done before the start of the tax year" in {
          val annualCodeDate = TaxYearResolver.startOfCurrentTaxYear.minusMonths(1)
          val testNino = randomNino

          val taxCodeHistory = TaxCodeHistory(
            testNino.withoutSuffix,
            Seq(TaxCodeRecordFactory.createPrimaryEmployment(dateOfCalculation = annualCodeDate))
          )

          when(taxCodeChangeConnector.taxCodeHistory(any(), any(), any())).thenReturn(Future.successful(taxCodeHistory))

          val service: TaxCodeChangeServiceImpl = createService(taxCodeChangeConnector)
          Await.result(service.hasTaxCodeChanged(testNino), 5.seconds) mustEqual false
        }
      }

      "Multiple tax code changes have been made prior to the start of the current tax year" in {

        val annualCodingDate = TaxYearResolver.startOfCurrentTaxYear.minusMonths(2)
        val dailyCodingDate = TaxYearResolver.startOfCurrentTaxYear.minusMonths(1)
        val testNino = randomNino

        val taxCodeHistory = TaxCodeHistory(
          testNino.withoutSuffix,
          Seq(
            TaxCodeRecordFactory.createPrimaryEmployment(dateOfCalculation = dailyCodingDate),
            TaxCodeRecordFactory.createPrimaryEmployment(dateOfCalculation = annualCodingDate)
          )
        )

        when(taxCodeChangeConnector.taxCodeHistory(any(), any(), any())).thenReturn(Future.successful(taxCodeHistory))

        val service: TaxCodeChangeServiceImpl = createService(taxCodeChangeConnector)
        Await.result(service.hasTaxCodeChanged(testNino), 5.seconds) mustEqual false
      }

      "for multiple employments" when {

        "this is the first ever employment but 2 employments start at the same time" in {
          val dailyCodeDate = TaxYearResolver.startOfCurrentTaxYear.plusMonths(2)
          val testNino = randomNino

          val taxCodeHistory = TaxCodeHistory(
            testNino.withoutSuffix,
            Seq(
              TaxCodeRecordFactory.createPrimaryEmployment(dateOfCalculation = dailyCodeDate),
              TaxCodeRecordFactory.createSecondaryEmployment(dateOfCalculation = dailyCodeDate)
            )
          )

          when(taxCodeChangeConnector.taxCodeHistory(any(), any(), any())).thenReturn(Future.successful(taxCodeHistory))

          val service: TaxCodeChangeServiceImpl = createService(taxCodeChangeConnector)
          Await.result(service.hasTaxCodeChanged(testNino), 5.seconds) mustEqual false
        }

        "there has not been a tax code change in the year (2 employments at Annual Coding)" in {
          val annualCodeDate = TaxYearResolver.startOfCurrentTaxYear
          val testNino = randomNino

          val taxCodeHistory = TaxCodeHistory(
            testNino.withoutSuffix,
            Seq(
              TaxCodeRecordFactory.createPrimaryEmployment(employerName = "Employer A", dateOfCalculation = annualCodeDate),
              TaxCodeRecordFactory.createSecondaryEmployment(employerName = "Employer B", dateOfCalculation = annualCodeDate)
            )
          )

          when(taxCodeChangeConnector.taxCodeHistory(any(), any(), any())).thenReturn(Future.successful(taxCodeHistory))

          val service: TaxCodeChangeServiceImpl = createService(taxCodeChangeConnector)
          Await.result(service.hasTaxCodeChanged(testNino), 5.seconds) mustEqual false
        }
      }

      "an empty sequence of TaxCodeRecords is returned in TaxCodeHistory" in {
        val testNino = randomNino

        val taxCodeHistory = TaxCodeHistory(testNino.withoutSuffix, Seq.empty[TaxCodeRecord])

        when(taxCodeChangeConnector.taxCodeHistory(any(), any(), any())).thenReturn(Future.successful(taxCodeHistory))

        val service: TaxCodeChangeServiceImpl = createService(taxCodeChangeConnector)
        Await.result(service.hasTaxCodeChanged(testNino), 5.seconds) mustEqual false
      }

      "a JsResultException is thrown by the connector" in {
        val testNino = randomNino

        when(taxCodeChangeConnector.taxCodeHistory(any(), any(), any())).thenReturn(Future.failed(JsResultException(Nil)))

        val service: TaxCodeChangeServiceImpl = createService(taxCodeChangeConnector)

        Await.result(service.hasTaxCodeChanged(testNino), 5.seconds) mustEqual false
      }
    }
  }

  "taxCodeChange" should {

    "return a TaxCodeChangeRecord for single employments" when {

      "there has been a tax code change in the year after annual coding" in {
        val currentStartDate = TaxYearResolver.startOfCurrentTaxYear.plusDays(2)
        val currentEndDate = TaxYearResolver.endOfCurrentTaxYear
        val previousStartDate = TaxYearResolver.startOfCurrentTaxYear
        val previousEndDate = currentStartDate.minusDays(1)
        val previousStartDateInPrevYear = TaxYearResolver.startOfCurrentTaxYear.minusDays(2)
        val payrollNumberPrev = randomInt().toString
        val payrollNumberCurr = randomInt().toString

        val testNino = randomNino

<<<<<<< HEAD
        val expectedPreviousTaxCodeChange = TaxCodeRecordWithEndDate(1, "1185L", Cumulative, previousStartDate, previousEndDate, "Employer 1", Some(payrollNumberPrev), pensionIndicator = false, primary = true)
        val expectedCurrentTaxCodeChange = TaxCodeRecordWithEndDate(1, "1000L", Cumulative, currentStartDate, currentEndDate, "Employer 1", Some(payrollNumberCurr), pensionIndicator = false, primary = true)
=======
        val expectedPreviousTaxCodeChange = TaxCodeSummary("1185L", Cumulative, previousStartDate, previousEndDate, "Employer 1", Some(payrollNumberPrev), pensionIndicator = false, primary = true)
        val expectedCurrentTaxCodeChange = TaxCodeSummary("1000L", Cumulative, currentStartDate, currentEndDate, "Employer 1", Some(payrollNumberCurr), pensionIndicator = false, primary = true)
>>>>>>> 063dc564

        val previousTaxCodeRecord = TaxCodeRecordFactory.createPrimaryEmployment(dateOfCalculation = previousStartDateInPrevYear, payrollNumber = Some(payrollNumberPrev))
        val currentTaxCodeRecord = TaxCodeRecordFactory.createPrimaryEmployment(taxCode = "1000L", dateOfCalculation = currentStartDate, payrollNumber = Some(payrollNumberCurr))

        val taxCodeHistory = TaxCodeHistory(
          testNino.withoutSuffix,
          Seq(previousTaxCodeRecord, currentTaxCodeRecord)
        )

        when(taxCodeChangeConnector.taxCodeHistory(any(), any(), any())).thenReturn(Future.successful(taxCodeHistory))

        val service: TaxCodeChangeServiceImpl = createService(taxCodeChangeConnector)

        val expectedResult = TaxCodeChange(Seq(expectedCurrentTaxCodeChange), Seq(expectedPreviousTaxCodeChange))

        Await.result(service.taxCodeChange(testNino), 5.seconds) mustEqual expectedResult
      }

      "there has been more than one daily tax code change in the year" in {
        val currentStartDate = TaxYearResolver.startOfCurrentTaxYear.plusDays(2)
        val currentEndDate = TaxYearResolver.endOfCurrentTaxYear
        val previousStartDate = TaxYearResolver.startOfCurrentTaxYear.plusDays(1)
        val previousEndDate = currentStartDate.minusDays(1)
        val payrollNumberPrev = randomInt().toString
        val payrollNumberCurr = randomInt().toString

        val testNino = randomNino

<<<<<<< HEAD
        val expectedPreviousTaxCodeChange = TaxCodeRecordWithEndDate(1, "1185L", Cumulative, previousStartDate, previousEndDate, "Employer 1", Some(payrollNumberPrev), pensionIndicator = false, primary = true)
        val expectedCurrentTaxCodeChange = TaxCodeRecordWithEndDate(1, "1000L", Cumulative, currentStartDate, currentEndDate, "Employer 1", Some(payrollNumberCurr), pensionIndicator = false, primary = true)
=======
        val expectedPreviousTaxCodeChange = TaxCodeSummary("1185L", Cumulative, previousStartDate, previousEndDate, "Employer 1", Some(payrollNumberPrev), pensionIndicator = false, primary = true)
        val expectedCurrentTaxCodeChange = TaxCodeSummary("1000L", Cumulative, currentStartDate, currentEndDate, "Employer 1", Some(payrollNumberCurr), pensionIndicator = false, primary = true)
>>>>>>> 063dc564

        val previousTaxCodeRecord = TaxCodeRecordFactory.createPrimaryEmployment(dateOfCalculation = previousStartDate, payrollNumber = Some(payrollNumberPrev))
        val currentTaxCodeRecord = TaxCodeRecordFactory.createPrimaryEmployment(taxCode = "1000L", dateOfCalculation = currentStartDate, payrollNumber = Some(payrollNumberCurr))

        val taxCodeHistory = TaxCodeHistory(
          testNino.withoutSuffix,
          Seq(previousTaxCodeRecord, currentTaxCodeRecord)
        )

        when(taxCodeChangeConnector.taxCodeHistory(any(), any(), any())).thenReturn(Future.successful(taxCodeHistory))

        val service: TaxCodeChangeServiceImpl = createService(taxCodeChangeConnector)

        val expectedResult = TaxCodeChange(Seq(expectedCurrentTaxCodeChange), Seq(expectedPreviousTaxCodeChange))

        Await.result(service.taxCodeChange(testNino), 5.seconds) mustEqual expectedResult
      }

      "there has been three tax code changes in the year but the most recent tax code is not operated" in {
        val nonOperatedStartDate = TaxYearResolver.startOfCurrentTaxYear.plusDays(5)
        val currentStartDate = nonOperatedStartDate.minusDays(3)
        val previousStartDate = nonOperatedStartDate.minusDays(4)

        val currentEndDate = TaxYearResolver.endOfCurrentTaxYear
        val previousEndDate = currentStartDate.minusDays(1)
        val payrollNumberPrev = randomInt().toString
        val payrollNumberCurr = randomInt().toString
        val payrollNumberNotOp = randomInt().toString

        val testNino = randomNino

<<<<<<< HEAD
        val expectedPreviousTaxCodeChange = TaxCodeRecordWithEndDate(1, "1185L", Cumulative, previousStartDate, previousEndDate, "Employer 1", Some(payrollNumberPrev), pensionIndicator = false, primary = true)
        val expectedCurrentTaxCodeChange = TaxCodeRecordWithEndDate(1, "1000L", Cumulative, currentStartDate, currentEndDate, "Employer 1", Some(payrollNumberCurr), pensionIndicator = false, primary = true)
=======
        val expectedPreviousTaxCodeChange = TaxCodeSummary("1185L", Cumulative, previousStartDate, previousEndDate, "Employer 1", Some(payrollNumberPrev), pensionIndicator = false, primary = true)
        val expectedCurrentTaxCodeChange = TaxCodeSummary("1000L", Cumulative, currentStartDate, currentEndDate, "Employer 1", Some(payrollNumberCurr), pensionIndicator = false, primary = true)
>>>>>>> 063dc564

        val previousTaxCodeRecord = TaxCodeRecordFactory.createPrimaryEmployment(dateOfCalculation = previousStartDate, payrollNumber = Some(payrollNumberPrev))
        val currentTaxCodeRecord = TaxCodeRecordFactory.createPrimaryEmployment(taxCode = "1000L", dateOfCalculation = currentStartDate, payrollNumber = Some(payrollNumberCurr))
        val nonOperatedCode = TaxCodeRecordFactory.createNonOperatedEmployment(dateOfCalculation = nonOperatedStartDate, payrollNumber = Some(payrollNumberNotOp))

        val taxCodeHistory = TaxCodeHistory(
          testNino.withoutSuffix,
          Seq(nonOperatedCode, previousTaxCodeRecord, currentTaxCodeRecord)
        )

        when(taxCodeChangeConnector.taxCodeHistory(any(), any(), any())).thenReturn(Future.successful(taxCodeHistory))

        val service: TaxCodeChangeServiceImpl = createService(taxCodeChangeConnector)

        val expectedResult = TaxCodeChange(Seq(expectedCurrentTaxCodeChange), Seq(expectedPreviousTaxCodeChange))

        Await.result(service.taxCodeChange(testNino), 5.seconds) mustEqual expectedResult
      }
    }

    "return a TaxCodeChange for multiple employments" when {

      "there has been a tax code change after Annual Coding for 2 employments to 2 employments" in {
        val currentStartDate = TaxYearResolver.startOfCurrentTaxYear.plusDays(2)
        val currentEndDate = TaxYearResolver.endOfCurrentTaxYear
        val previousStartDate = TaxYearResolver.startOfCurrentTaxYear
        val previousEndDate = currentStartDate.minusDays(1)
        val previousStartDateInPrevYear = TaxYearResolver.startOfCurrentTaxYear.minusDays(2)
        val payrollNumberPrev = randomInt().toString
        val payrollNumberCurr = randomInt().toString

        val testNino = randomNino

<<<<<<< HEAD
        val expectedPreviousTaxCodeChange1 = TaxCodeRecordWithEndDate(1, "1185L", Cumulative, previousStartDate, previousEndDate, "Employer 1", Some(payrollNumberPrev), pensionIndicator = false, primary = true)
        val expectedPreviousTaxCodeChange2 = TaxCodeRecordWithEndDate(1, "BR", Cumulative, previousStartDate, previousEndDate, "Employer 2", Some(payrollNumberPrev), pensionIndicator = false, primary = false)
        val expectedCurrentTaxCodeChange1 = TaxCodeRecordWithEndDate(1, "1000L", Cumulative, currentStartDate, currentEndDate, "Employer 1", Some(payrollNumberCurr), pensionIndicator = false, primary = true)
        val expectedCurrentTaxCodeChange2 = TaxCodeRecordWithEndDate(1, "185L", Cumulative, currentStartDate, currentEndDate, "Employer 2", Some(payrollNumberCurr), pensionIndicator = false, primary = false)
=======
        val expectedPreviousTaxCodeChange1 = TaxCodeSummary("1185L", Cumulative, previousStartDate, previousEndDate, "Employer 1", Some(payrollNumberPrev), pensionIndicator = false, primary = true)
        val expectedPreviousTaxCodeChange2 = TaxCodeSummary("BR", Cumulative, previousStartDate, previousEndDate, "Employer 2", Some(payrollNumberPrev), pensionIndicator = false, primary = false)
        val expectedCurrentTaxCodeChange1 = TaxCodeSummary("1000L", Cumulative, currentStartDate, currentEndDate, "Employer 1", Some(payrollNumberCurr), pensionIndicator = false, primary = true)
        val expectedCurrentTaxCodeChange2 = TaxCodeSummary("185L", Cumulative, currentStartDate, currentEndDate, "Employer 2", Some(payrollNumberCurr), pensionIndicator = false, primary = false)
>>>>>>> 063dc564


        val previousTaxCodeRecord1 = TaxCodeRecordFactory.createPrimaryEmployment(dateOfCalculation = previousStartDateInPrevYear, payrollNumber = Some(payrollNumberPrev))
        val previousTaxCodeRecord2 = TaxCodeRecordFactory.createSecondaryEmployment(taxCode = "BR", employerName = "Employer 2", dateOfCalculation = previousStartDateInPrevYear, payrollNumber = Some(payrollNumberPrev))

        val currentTaxCodeRecord1 = TaxCodeRecordFactory.createPrimaryEmployment(taxCode = "1000L", dateOfCalculation = currentStartDate, payrollNumber = Some(payrollNumberCurr))
        val currentTaxCodeRecord2 = TaxCodeRecordFactory.createSecondaryEmployment(taxCode = "185L", employerName = "Employer 2", dateOfCalculation = currentStartDate, payrollNumber = Some(payrollNumberCurr))

        val taxCodeHistory = TaxCodeHistory(
          testNino.withoutSuffix,
          Seq(previousTaxCodeRecord1, previousTaxCodeRecord2, currentTaxCodeRecord1, currentTaxCodeRecord2)
        )

        when(taxCodeChangeConnector.taxCodeHistory(any(), any(), any())).thenReturn(Future.successful(taxCodeHistory))

        val service: TaxCodeChangeServiceImpl = createService(taxCodeChangeConnector)

        val expectedResult = TaxCodeChange(Seq(expectedCurrentTaxCodeChange1, expectedCurrentTaxCodeChange2), Seq(expectedPreviousTaxCodeChange1, expectedPreviousTaxCodeChange2))

        Await.result(service.taxCodeChange(testNino), 5.seconds) mustEqual expectedResult
      }

      "there has been a tax code change after Annual Coding for 1 employment to 2 employments" in {
        val currentStartDate = TaxYearResolver.startOfCurrentTaxYear.plusDays(2)
        val currentEndDate = TaxYearResolver.endOfCurrentTaxYear
        val previousStartDate = TaxYearResolver.startOfCurrentTaxYear
        val previousEndDate = currentStartDate.minusDays(1)
        val previousStartDateInPrevYear = TaxYearResolver.startOfCurrentTaxYear.minusDays(2)
        val payrollNumberPrev = randomInt().toString
        val payrollNumberCurr = randomInt().toString

        val testNino = randomNino

<<<<<<< HEAD
        val expectedPreviousTaxCodeChange1 = TaxCodeRecordWithEndDate(1, "1185L", Cumulative, previousStartDate, previousEndDate, "Employer 1", Some(payrollNumberPrev), pensionIndicator = false, primary = true)
        val expectedCurrentTaxCodeChange1 = TaxCodeRecordWithEndDate(1, "1000L", Cumulative, currentStartDate, currentEndDate, "Employer 1", Some(payrollNumberCurr), pensionIndicator = false, primary = true)
        val expectedCurrentTaxCodeChange2 = TaxCodeRecordWithEndDate(1, "185L", Cumulative, currentStartDate, currentEndDate, "Employer 2", Some(payrollNumberCurr), pensionIndicator = false, primary = false)
=======
        val expectedPreviousTaxCodeChange1 = TaxCodeSummary("1185L", Cumulative, previousStartDate, previousEndDate, "Employer 1", Some(payrollNumberPrev), pensionIndicator = false, primary = true)
        val expectedCurrentTaxCodeChange1 = TaxCodeSummary("1000L", Cumulative, currentStartDate, currentEndDate, "Employer 1", Some(payrollNumberCurr), pensionIndicator = false, primary = true)
        val expectedCurrentTaxCodeChange2 = TaxCodeSummary("185L", Cumulative, currentStartDate, currentEndDate, "Employer 2", Some(payrollNumberCurr), pensionIndicator = false, primary = false)
>>>>>>> 063dc564

        val previousTaxCodeRecord1 = TaxCodeRecordFactory.createPrimaryEmployment(dateOfCalculation = previousStartDateInPrevYear, payrollNumber = Some(payrollNumberPrev))
        val currentTaxCodeRecord1 = TaxCodeRecordFactory.createPrimaryEmployment(taxCode = "1000L", dateOfCalculation = currentStartDate, payrollNumber = Some(payrollNumberCurr))
        val currentTaxCodeRecord2 = TaxCodeRecordFactory.createSecondaryEmployment(taxCode = "185L", employerName = "Employer 2", dateOfCalculation = currentStartDate, payrollNumber = Some(payrollNumberCurr))

        val taxCodeHistory = TaxCodeHistory(
          testNino.withoutSuffix,
          Seq(previousTaxCodeRecord1, currentTaxCodeRecord1, currentTaxCodeRecord2)
        )

        when(taxCodeChangeConnector.taxCodeHistory(any(), any(), any())).thenReturn(Future.successful(taxCodeHistory))

        val service: TaxCodeChangeServiceImpl = createService(taxCodeChangeConnector)

        val expectedResult = TaxCodeChange(Seq(expectedCurrentTaxCodeChange1, expectedCurrentTaxCodeChange2), Seq(expectedPreviousTaxCodeChange1))

        Await.result(service.taxCodeChange(testNino), 5.seconds) mustEqual expectedResult
      }

      "there has been a tax code change after Annual Coding for 2 employments to 1 employment" in {
        val currentStartDate = TaxYearResolver.startOfCurrentTaxYear.plusDays(2)
        val currentEndDate = TaxYearResolver.endOfCurrentTaxYear
        val previousStartDate = TaxYearResolver.startOfCurrentTaxYear
        val previousEndDate = currentStartDate.minusDays(1)
        val previousStartDateInPrevYear = TaxYearResolver.startOfCurrentTaxYear.minusDays(2)
        val payrollNumberPrev = randomInt().toString
        val payrollNumberCurr = randomInt().toString

        val testNino = randomNino

<<<<<<< HEAD
        val expectedPreviousTaxCodeChange1 = TaxCodeRecordWithEndDate(1, "1185L", Cumulative, previousStartDate, previousEndDate, "Employer 1", Some(payrollNumberPrev), pensionIndicator = false, primary = true)
        val expectedPreviousTaxCodeChange2 = TaxCodeRecordWithEndDate(1, "BR", Cumulative, previousStartDate, previousEndDate, "Employer 2", Some(payrollNumberPrev), pensionIndicator = false, primary = false)
        val expectedCurrentTaxCodeChange1 = TaxCodeRecordWithEndDate(1, "1185L", Cumulative, currentStartDate, currentEndDate, "Employer 1", Some(payrollNumberCurr), pensionIndicator = false, primary = true)
=======
        val expectedPreviousTaxCodeChange1 = TaxCodeSummary("1185L", Cumulative, previousStartDate, previousEndDate, "Employer 1", Some(payrollNumberPrev), pensionIndicator = false, primary = true)
        val expectedPreviousTaxCodeChange2 = TaxCodeSummary("BR", Cumulative, previousStartDate, previousEndDate, "Employer 2", Some(payrollNumberPrev), pensionIndicator = false, primary = false)
        val expectedCurrentTaxCodeChange1 = TaxCodeSummary("1185L", Cumulative, currentStartDate, currentEndDate, "Employer 1", Some(payrollNumberCurr), pensionIndicator = false, primary = true)
>>>>>>> 063dc564

        val previousTaxCodeRecord1 = TaxCodeRecordFactory.createPrimaryEmployment(dateOfCalculation = previousStartDateInPrevYear, payrollNumber = Some(payrollNumberPrev))
        val previousTaxCodeRecord2 = TaxCodeRecordFactory.createSecondaryEmployment(taxCode = "BR", employerName = "Employer 2", dateOfCalculation = previousStartDateInPrevYear, payrollNumber = Some(payrollNumberPrev))
        val currentTaxCodeRecord1 = TaxCodeRecordFactory.createPrimaryEmployment(taxCode = "1185L", dateOfCalculation = currentStartDate, payrollNumber = Some(payrollNumberCurr))

        val taxCodeHistory = TaxCodeHistory(
          testNino.withoutSuffix,
          Seq(previousTaxCodeRecord1, previousTaxCodeRecord2, currentTaxCodeRecord1)
        )

        when(taxCodeChangeConnector.taxCodeHistory(any(), any(), any())).thenReturn(Future.successful(taxCodeHistory))

        val service: TaxCodeChangeServiceImpl = createService(taxCodeChangeConnector)

        val expectedResult = TaxCodeChange(Seq(expectedCurrentTaxCodeChange1), Seq(expectedPreviousTaxCodeChange1, expectedPreviousTaxCodeChange2))

        Await.result(service.taxCodeChange(testNino), 5.seconds) mustEqual expectedResult
      }

      "there has been more than one daily tax code change in the year for 2 employments to 2 employments" in {
        val currentStartDate = TaxYearResolver.startOfCurrentTaxYear.plusDays(2)
        val currentEndDate = TaxYearResolver.endOfCurrentTaxYear
        val previousStartDate = TaxYearResolver.startOfCurrentTaxYear
        val previousEndDate = currentStartDate.minusDays(1)
        val previousStartDateInPrevYear = TaxYearResolver.startOfCurrentTaxYear.minusDays(2)
        val payrollNumberPrev = randomInt().toString
        val payrollNumberCurr = randomInt().toString

        val testNino = randomNino

<<<<<<< HEAD
        val expectedPreviousTaxCodeChange1 = TaxCodeRecordWithEndDate(1, "1185L", Cumulative, previousStartDate, previousEndDate, "Employer 1", Some(payrollNumberPrev), pensionIndicator = false, primary = true)
        val expectedPreviousTaxCodeChange2 = TaxCodeRecordWithEndDate(1, "BR", Cumulative, previousStartDate, previousEndDate, "Employer 2", Some(payrollNumberPrev), pensionIndicator = false, primary = false)
        val expectedCurrentTaxCodeChange1 = TaxCodeRecordWithEndDate(1, "1000L", Cumulative, currentStartDate, currentEndDate, "Employer 1", Some(payrollNumberCurr), pensionIndicator = false, primary = true)
        val expectedCurrentTaxCodeChange2 = TaxCodeRecordWithEndDate(1, "185L", Cumulative, currentStartDate, currentEndDate, "Employer 2", Some(payrollNumberCurr), pensionIndicator = false, primary = false)
=======
        val expectedPreviousTaxCodeChange1 = TaxCodeSummary("1185L", Cumulative, previousStartDate, previousEndDate, "Employer 1", Some(payrollNumberPrev), pensionIndicator = false, primary = true)
        val expectedPreviousTaxCodeChange2 = TaxCodeSummary("BR", Cumulative, previousStartDate, previousEndDate, "Employer 2", Some(payrollNumberPrev), pensionIndicator = false, primary = false)
        val expectedCurrentTaxCodeChange1 = TaxCodeSummary("1000L", Cumulative, currentStartDate, currentEndDate, "Employer 1", Some(payrollNumberCurr), pensionIndicator = false, primary = true)
        val expectedCurrentTaxCodeChange2 = TaxCodeSummary("185L", Cumulative, currentStartDate, currentEndDate, "Employer 2", Some(payrollNumberCurr), pensionIndicator = false, primary = false)
>>>>>>> 063dc564

        val previousTaxCodeRecord1 = TaxCodeRecordFactory.createPrimaryEmployment(dateOfCalculation = previousStartDateInPrevYear, payrollNumber = Some(payrollNumberPrev))
        val previousTaxCodeRecord2 = TaxCodeRecordFactory.createSecondaryEmployment(taxCode = "BR", employerName = "Employer 2", dateOfCalculation = previousStartDateInPrevYear, payrollNumber = Some(payrollNumberPrev))
        val currentTaxCodeRecord1 = TaxCodeRecordFactory.createPrimaryEmployment(taxCode = "1000L", dateOfCalculation = currentStartDate, payrollNumber = Some(payrollNumberCurr))
        val currentTaxCodeRecord2 = TaxCodeRecordFactory.createSecondaryEmployment(taxCode = "185L", employerName = "Employer 2", dateOfCalculation = currentStartDate, payrollNumber = Some(payrollNumberCurr))

        val taxCodeHistory = TaxCodeHistory(
          testNino.withoutSuffix,
          Seq(previousTaxCodeRecord1, previousTaxCodeRecord2, currentTaxCodeRecord1, currentTaxCodeRecord2)
        )

        when(taxCodeChangeConnector.taxCodeHistory(any(), any(), any())).thenReturn(Future.successful(taxCodeHistory))

        val service: TaxCodeChangeServiceImpl = createService(taxCodeChangeConnector)

        val expectedResult = TaxCodeChange(Seq(expectedCurrentTaxCodeChange1, expectedCurrentTaxCodeChange2),
          Seq(expectedPreviousTaxCodeChange1, expectedPreviousTaxCodeChange2))

        Await.result(service.taxCodeChange(testNino), 5.seconds) mustEqual expectedResult
      }

      "there has been more than one daily tax code change in the year for 1 employment to 2 employments" in {
        val currentStartDate = TaxYearResolver.startOfCurrentTaxYear.plusDays(2)
        val currentEndDate = TaxYearResolver.endOfCurrentTaxYear
        val previousStartDate = TaxYearResolver.startOfCurrentTaxYear
        val previousEndDate = currentStartDate.minusDays(1)
        val previousStartDateInPrevYear = TaxYearResolver.startOfCurrentTaxYear.minusDays(2)
        val payrollNumberPrev = randomInt().toString
        val payrollNumberCurr = randomInt().toString

        val testNino = randomNino

<<<<<<< HEAD
        val expectedPreviousTaxCodeChange1 = TaxCodeRecordWithEndDate(1, "1185L", Cumulative, previousStartDate, previousEndDate, "Employer 1", Some(payrollNumberPrev), pensionIndicator = false, primary = true)
        val expectedCurrentTaxCodeChange1 = TaxCodeRecordWithEndDate(1, "1000L", Cumulative, currentStartDate, currentEndDate, "Employer 1", Some(payrollNumberCurr), pensionIndicator = false, primary = true)
        val expectedCurrentTaxCodeChange2 = TaxCodeRecordWithEndDate(1, "185L", Cumulative, currentStartDate, currentEndDate, "Employer 2", Some(payrollNumberCurr), pensionIndicator = false, primary = false)
=======
        val expectedPreviousTaxCodeChange1 = TaxCodeSummary("1185L", Cumulative, previousStartDate, previousEndDate, "Employer 1", Some(payrollNumberPrev), pensionIndicator = false, primary = true)
        val expectedCurrentTaxCodeChange1 = TaxCodeSummary("1000L", Cumulative, currentStartDate, currentEndDate, "Employer 1", Some(payrollNumberCurr), pensionIndicator = false, primary = true)
        val expectedCurrentTaxCodeChange2 = TaxCodeSummary("185L", Cumulative, currentStartDate, currentEndDate, "Employer 2", Some(payrollNumberCurr), pensionIndicator = false, primary = false)
>>>>>>> 063dc564

        val previousTaxCodeRecord1 = TaxCodeRecordFactory.createPrimaryEmployment(dateOfCalculation = previousStartDateInPrevYear, payrollNumber = Some(payrollNumberPrev))
        val currentTaxCodeRecord1 = TaxCodeRecordFactory.createPrimaryEmployment(taxCode = "1000L", dateOfCalculation = currentStartDate, payrollNumber = Some(payrollNumberCurr))
        val currentTaxCodeRecord2 = TaxCodeRecordFactory.createSecondaryEmployment(taxCode = "185L", employerName = "Employer 2", dateOfCalculation = currentStartDate, payrollNumber = Some(payrollNumberCurr))

        val taxCodeHistory = TaxCodeHistory(
          testNino.withoutSuffix,
          Seq(previousTaxCodeRecord1, currentTaxCodeRecord1, currentTaxCodeRecord2)
        )

        when(taxCodeChangeConnector.taxCodeHistory(any(), any(), any())).thenReturn(Future.successful(taxCodeHistory))

        val service: TaxCodeChangeServiceImpl = createService(taxCodeChangeConnector)

        val expectedResult = TaxCodeChange(Seq(expectedCurrentTaxCodeChange1, expectedCurrentTaxCodeChange2), Seq(expectedPreviousTaxCodeChange1))

        Await.result(service.taxCodeChange(testNino), 5.seconds) mustEqual expectedResult
      }

      "there has been more than one daily tax code change in the year for 2 employments to 1 employment" in {
        val currentStartDate = TaxYearResolver.startOfCurrentTaxYear.plusDays(2)
        val currentEndDate = TaxYearResolver.endOfCurrentTaxYear
        val previousStartDate = TaxYearResolver.startOfCurrentTaxYear
        val previousEndDate = currentStartDate.minusDays(1)
        val previousStartDateInPrevYear = TaxYearResolver.startOfCurrentTaxYear.minusDays(2)
        val payrollNumberPrev = randomInt().toString
        val payrollNumberCurr = randomInt().toString

        val testNino = randomNino

<<<<<<< HEAD
        val expectedPreviousTaxCodeChange1 = TaxCodeRecordWithEndDate(1, "1185L", Cumulative, previousStartDate, previousEndDate, "Employer 1", Some(payrollNumberPrev), pensionIndicator = false, primary = true)
        val expectedPreviousTaxCodeChange2 = TaxCodeRecordWithEndDate(1, "BR", Cumulative, previousStartDate, previousEndDate, "Employer 2", Some(payrollNumberPrev), pensionIndicator = false, primary = false)
        val expectedCurrentTaxCodeChange1 = TaxCodeRecordWithEndDate(1, "1185L", Cumulative, currentStartDate, currentEndDate, "Employer 1", Some(payrollNumberCurr), pensionIndicator = false, primary = true)
=======
        val expectedPreviousTaxCodeChange1 = TaxCodeSummary("1185L", Cumulative, previousStartDate, previousEndDate, "Employer 1", Some(payrollNumberPrev), pensionIndicator = false, primary = true)
        val expectedPreviousTaxCodeChange2 = TaxCodeSummary("BR", Cumulative, previousStartDate, previousEndDate, "Employer 2", Some(payrollNumberPrev), pensionIndicator = false, primary = false)
        val expectedCurrentTaxCodeChange1 = TaxCodeSummary("1185L", Cumulative, currentStartDate, currentEndDate, "Employer 1", Some(payrollNumberCurr), pensionIndicator = false, primary = true)
>>>>>>> 063dc564

        val previousTaxCodeRecord1 = TaxCodeRecordFactory.createPrimaryEmployment(dateOfCalculation = previousStartDateInPrevYear, payrollNumber = Some(payrollNumberPrev))
        val previousTaxCodeRecord2 = TaxCodeRecordFactory.createSecondaryEmployment(taxCode = "BR", employerName = "Employer 2", dateOfCalculation = previousStartDateInPrevYear, payrollNumber = Some(payrollNumberPrev))
        val currentTaxCodeRecord1 = TaxCodeRecordFactory.createPrimaryEmployment(taxCode = "1185L", dateOfCalculation = currentStartDate, payrollNumber = Some(payrollNumberCurr))

        val taxCodeHistory = TaxCodeHistory(
          testNino.withoutSuffix,
          Seq(previousTaxCodeRecord1, previousTaxCodeRecord2, currentTaxCodeRecord1)
        )

        when(taxCodeChangeConnector.taxCodeHistory(any(), any(), any())).thenReturn(Future.successful(taxCodeHistory))

        val service: TaxCodeChangeServiceImpl = createService(taxCodeChangeConnector)

        val expectedResult = TaxCodeChange(Seq(expectedCurrentTaxCodeChange1), Seq(expectedPreviousTaxCodeChange1, expectedPreviousTaxCodeChange2))

        Await.result(service.taxCodeChange(testNino), 5.seconds) mustEqual expectedResult
      }
    }

    "return one TaxCodeChange(record) for single employments" when {

      "there has not been a tax code change in the year" in {
        val previousStartDateInPrevYear = TaxYearResolver.startOfCurrentTaxYear.minusDays(2)
        val nino = randomNino
        val taxCodeRecord = TaxCodeRecordFactory.createPrimaryEmployment(dateOfCalculation = previousStartDateInPrevYear)
        val taxCodeHistory = TaxCodeHistory(nino.withoutSuffix, Seq(taxCodeRecord))

        when(taxCodeChangeConnector.taxCodeHistory(any(), any(), any())).thenReturn(Future.successful(taxCodeHistory))

        val service: TaxCodeChangeServiceImpl = createService(taxCodeChangeConnector)

<<<<<<< HEAD
        val taxCodeChangeRecord = TaxCodeRecordWithEndDate(
          taxCodeRecord.taxCodeId, taxCodeRecord.taxCode, taxCodeRecord.basisOfOperation, previousStartDateInPrevYear,
          TaxYearResolver.endOfCurrentTaxYear, taxCodeRecord.employerName,
=======
        val taxCodeChangeRecord = TaxCodeSummary(
          taxCodeRecord.taxCode, taxCodeRecord.basisOfOperation, TaxYearResolver.startOfCurrentTaxYear, TaxYearResolver.endOfCurrentTaxYear, taxCodeRecord.employerName,
>>>>>>> 063dc564
          taxCodeRecord.payrollNumber, taxCodeRecord.pensionIndicator, taxCodeRecord.isPrimary)

        val expectedResult = TaxCodeChange(Seq(taxCodeChangeRecord), Seq.empty[TaxCodeSummary])

        Await.result(service.taxCodeChange(nino), 5.seconds) mustEqual expectedResult
      }

      "this is the first ever employment" in {
        val currentStartDate = TaxYearResolver.startOfCurrentTaxYear.plusMonths(2)

        val nino = randomNino
        val taxCodeRecord = TaxCodeRecordFactory.createPrimaryEmployment(dateOfCalculation = currentStartDate)

        val taxCodeHistory = TaxCodeHistory(nino.withoutSuffix, Seq(taxCodeRecord))

        when(taxCodeChangeConnector.taxCodeHistory(any(), any(), any())).thenReturn(Future.successful(taxCodeHistory))

        val service: TaxCodeChangeServiceImpl = createService(taxCodeChangeConnector)

<<<<<<< HEAD
        val taxCodeChangeRecord = TaxCodeRecordWithEndDate(
          taxCodeRecord.taxCodeId, taxCodeRecord.taxCode, taxCodeRecord.basisOfOperation, currentStartDate,
          TaxYearResolver.endOfCurrentTaxYear, taxCodeRecord.employerName,
=======
        val taxCodeChangeRecord = TaxCodeSummary(
          taxCodeRecord.taxCode, taxCodeRecord.basisOfOperation, currentStartDate, TaxYearResolver.endOfCurrentTaxYear, taxCodeRecord.employerName,
>>>>>>> 063dc564
          taxCodeRecord.payrollNumber, taxCodeRecord.pensionIndicator, taxCodeRecord.isPrimary)

        val expectedResult = TaxCodeChange(Seq(taxCodeChangeRecord), Seq.empty[TaxCodeSummary])

        Await.result(service.taxCodeChange(nino), 5.seconds) mustEqual expectedResult
      }
    }

    "return empty sequences when no tax code records are found" in {

      val currentStartDate = TaxYearResolver.startOfCurrentTaxYear.plusMonths(2)

      val nino = randomNino

      val taxCodeHistory = TaxCodeHistory(nino.withoutSuffix, Seq.empty)

      when(taxCodeChangeConnector.taxCodeHistory(any(), any(), any())).thenReturn(Future.successful(taxCodeHistory))

      val service: TaxCodeChangeServiceImpl = createService(taxCodeChangeConnector)

      val expectedResult = TaxCodeChange(Seq.empty[TaxCodeSummary], Seq.empty[TaxCodeSummary])

      Await.result(service.taxCodeChange(nino), 5.seconds) mustEqual expectedResult

    }

    "return an empty TaxCodeChange for multiple employments" when {

      "there has not been a tax code change in the year" in {
        val previousStartDateInPrevYear = TaxYearResolver.startOfCurrentTaxYear.minusDays(2)
        val payrollNumberPrev = randomInt().toString

        val testNino = randomNino


        val previousTaxCodeRecord1 = TaxCodeRecordFactory.createPrimaryEmployment(taxCode = "1000L", dateOfCalculation = previousStartDateInPrevYear, payrollNumber = Some(payrollNumberPrev))
        val previousTaxCodeRecord2 = TaxCodeRecordFactory.createSecondaryEmployment(taxCode = "185L", employerName = "Employer 2", dateOfCalculation = previousStartDateInPrevYear, payrollNumber = Some(payrollNumberPrev))

        val taxCodeHistory = TaxCodeHistory(
          testNino.withoutSuffix,
          Seq(previousTaxCodeRecord1, previousTaxCodeRecord2)
        )

        when(taxCodeChangeConnector.taxCodeHistory(any(), any(), any())).thenReturn(Future.successful(taxCodeHistory))

        val service: TaxCodeChangeServiceImpl = createService(taxCodeChangeConnector)

        val expectedResult = TaxCodeChange(Seq.empty[TaxCodeSummary], Seq.empty[TaxCodeSummary])

        Await.result(service.taxCodeChange(testNino), 5.seconds) mustEqual expectedResult
      }

      "this is the first ever employment (2 employments starting together)" in {
        val currentStartDate = TaxYearResolver.startOfCurrentTaxYear.plusMonths(2)
        val payrollNumberCurr1 = randomInt().toString
        val payrollNumberCurr2 = randomInt().toString

        val testNino = randomNino

        val currentTaxCodeRecord1 = TaxCodeRecordFactory.createPrimaryEmployment(taxCode = "1000L", dateOfCalculation = currentStartDate, payrollNumber = Some(payrollNumberCurr1))
        val currentTaxCodeRecord2 = TaxCodeRecordFactory.createSecondaryEmployment(taxCode = "185L", employerName = "Employer 2", dateOfCalculation = currentStartDate, payrollNumber = Some(payrollNumberCurr2))

        val taxCodeHistory = TaxCodeHistory(
          testNino.withoutSuffix,
          Seq(currentTaxCodeRecord1, currentTaxCodeRecord2)
        )

        when(taxCodeChangeConnector.taxCodeHistory(any(), any(), any())).thenReturn(Future.successful(taxCodeHistory))

        val service: TaxCodeChangeServiceImpl = createService(taxCodeChangeConnector)

        val expectedResult = TaxCodeChange(Seq.empty[TaxCodeSummary], Seq.empty[TaxCodeSummary])

        Await.result(service.taxCodeChange(testNino), 5.seconds) mustEqual expectedResult
      }
    }

    "audit the TaxCodeChange" when {
      "there has been a valid tax code change" in {
        val currentStartDate = TaxYearResolver.startOfCurrentTaxYear.plusDays(2)
        val previousStartDateInPrevYear = TaxYearResolver.startOfCurrentTaxYear.minusDays(2)
        val payrollNumberPrev = randomInt().toString
        val payrollNumberCurr = randomInt().toString
        val payrollNumberCurr2 = randomInt().toString

        val testNino = randomNino

        val previousTaxCodeRecord = TaxCodeRecordFactory.createPrimaryEmployment(dateOfCalculation = previousStartDateInPrevYear, payrollNumber = Some(payrollNumberPrev))
        val currentTaxCodeRecordPrimary = TaxCodeRecordFactory.createPrimaryEmployment(taxCode = "1000L", dateOfCalculation = currentStartDate, payrollNumber = Some(payrollNumberCurr))
        val currentTaxCodeRecordSecondary = TaxCodeRecordFactory.createSecondaryEmployment(taxCode = "1001L", employerName = "Employer 2", dateOfCalculation = currentStartDate, payrollNumber = Some(payrollNumberCurr))
        val currentTaxCodeRecordSecondary2 = TaxCodeRecordFactory.createSecondaryEmployment(taxCode = "1002L", employerName = "Employer 2", dateOfCalculation = currentStartDate, payrollNumber = Some(payrollNumberCurr2))

        val taxCodeHistory = TaxCodeHistory(
          testNino.withoutSuffix,
          Seq(previousTaxCodeRecord, currentTaxCodeRecordPrimary, currentTaxCodeRecordSecondary, currentTaxCodeRecordSecondary2)
        )

        when(taxCodeChangeConnector.taxCodeHistory(any(), any(), any())).thenReturn(Future.successful(taxCodeHistory))

        val mockAudit = mock[Auditor]

        val service: TaxCodeChangeServiceImpl = createService(taxCodeChangeConnector, mockAudit)

        Await.result(service.taxCodeChange(testNino), 5.seconds)

        val expectedDetailMap = Map(
          "nino" -> testNino.nino,
          "numberOfCurrentTaxCodes" -> "3",
          "numberOfPreviousTaxCodes" -> "1",
          "dataOfTaxCodeChange" -> currentStartDate.toString,
          "primaryCurrentTaxCode" -> "1000L",
          "secondaryCurrentTaxCodes" -> "1001L,1002L",
          "primaryPreviousTaxCode" -> "1185L",
          "secondaryPreviousTaxCodes" -> "",
          "primaryCurrentPayrollNumber" -> payrollNumberCurr,
          "secondaryCurrentPayrollNumbers" -> s"$payrollNumberCurr,$payrollNumberCurr2",
          "primaryPreviousPayrollNumber" -> payrollNumberPrev,
          "secondaryPreviousPayrollNumbers" -> ""
        )

        verify(mockAudit, times(1)).sendDataEvent(Matchers.eq("TaxCodeChange"), Matchers.eq(expectedDetailMap))(Matchers.any())
      }
    }
  }

  "taxCodeMismatch" should {

    val newCodeDate = TaxYearResolver.startOfCurrentTaxYear.plusMonths(2)
    val previousCodeDate = TaxYearResolver.startOfCurrentTaxYear
    val payrollNumber1 = randomInt().toString
    val payrollNumber2 = randomInt().toString
    val nino = randomNino

    "return false and list of confirmed and unconfirmed tax codes" when {
      "the one tax code returned from tax account record, matches the one returned from tax code list" in {

        val taxCodeHistory = TaxCodeHistory(
          nino.withoutSuffix,
          taxCodeRecords = Seq(
            TaxCodeRecordFactory.createPrimaryEmployment(dateOfCalculation = newCodeDate),
            TaxCodeRecordFactory.createPrimaryEmployment(dateOfCalculation = previousCodeDate))
        )

        val taxCodeIncomes = Seq(baseTaxCodeIncome.copy(taxCode = "1185L"))

        when(incomeService.taxCodeIncomes(any(), any())(any())).thenReturn(Future.successful(taxCodeIncomes))
        when(taxCodeChangeConnector.taxCodeHistory(any(), any(), any())).thenReturn(Future.successful(taxCodeHistory))

        val expectedResult = TaxCodeMismatch(false, Seq("1185L"), Seq("1185L"))

        val service: TaxCodeChangeServiceImpl = createService(taxCodeChangeConnector, auditor, incomeService)
        Await.result(service.taxCodeMismatch(nino), 5.seconds) mustEqual expectedResult
      }

      "tax codes returned from tax account record, match the ones returned from tax code list" in {

        val taxCodeHistory = TaxCodeHistory(
          nino = nino.withoutSuffix,

          taxCodeRecords = Seq(
            TaxCodeRecordFactory.createPrimaryEmployment(dateOfCalculation = newCodeDate, payrollNumber = Some(payrollNumber1), taxCode = "1155L"),
            TaxCodeRecordFactory.createPrimaryEmployment(dateOfCalculation = newCodeDate, payrollNumber = Some(payrollNumber1), taxCode = "1175L"),
            TaxCodeRecordFactory.createPrimaryEmployment(dateOfCalculation = newCodeDate, payrollNumber = Some(payrollNumber1), taxCode = "1195L"),
            TaxCodeRecordFactory.createSecondaryEmployment(dateOfCalculation = newCodeDate, payrollNumber = Some(payrollNumber2)),
            TaxCodeRecordFactory.createPrimaryEmployment(dateOfCalculation = previousCodeDate, payrollNumber = Some(payrollNumber1)),
            TaxCodeRecordFactory.createSecondaryEmployment(dateOfCalculation = previousCodeDate, payrollNumber = Some(payrollNumber2))
          )
        )

        val taxCodeIncomes = Seq(
          baseTaxCodeIncome.copy(taxCode = "1185L"),
          baseTaxCodeIncome.copy(taxCode = "1155L"),
          baseTaxCodeIncome.copy(taxCode = "1175L"),
          baseTaxCodeIncome.copy(taxCode = "1195L")
        )

        when(incomeService.taxCodeIncomes(any(), any())(any())).thenReturn(Future.successful(taxCodeIncomes))
        when(taxCodeChangeConnector.taxCodeHistory(any(), any(), any())).thenReturn(Future.successful(taxCodeHistory))

        val confirmedTaxCodes = Seq("1185L","1155L","1175L","1195L").sorted
        val unconfirmedTaxCodes = taxCodeIncomes.map(_.taxCode).sorted

        val expectedResult = TaxCodeMismatch(false, unconfirmedTaxCodes , confirmedTaxCodes)

        val service: TaxCodeChangeServiceImpl = createService(taxCodeChangeConnector)
        Await.result(service.taxCodeMismatch(nino), 5.seconds) mustEqual expectedResult
      }

    }

    "return true and list of confirmed and unconfirmed tax codes" when {

      "there are no taxCodeRecords in the taxCodeHistory" in {

        val taxCodeHistory = TaxCodeHistory(nino.withoutSuffix, Seq())
        val taxCodeIncomes = Seq(baseTaxCodeIncome.copy(taxCode = "1185L"))

        when(incomeService.taxCodeIncomes(any(), any())(any())).thenReturn(Future.successful(taxCodeIncomes))
        when(taxCodeChangeConnector.taxCodeHistory(any(), any(), any())).thenReturn(Future.successful(taxCodeHistory))

        val expectedResult = TaxCodeMismatch(true, Seq("1185L"), Seq())

        val service: TaxCodeChangeServiceImpl = createService(taxCodeChangeConnector, auditor, incomeService)
        Await.result(service.taxCodeMismatch(nino), 5.seconds) mustEqual expectedResult
      }

      "the one tax code returned from tax account record, does not match the one returned from tax code list" in {

        val taxCodeHistory = TaxCodeHistory(
          nino = nino.withoutSuffix,
          taxCodeRecords = Seq(
            TaxCodeRecordFactory.createPrimaryEmployment(dateOfCalculation = newCodeDate),
            TaxCodeRecordFactory.createPrimaryEmployment(dateOfCalculation = previousCodeDate)))

        val taxCodeIncomes = Seq(TaxCodeIncome(EmploymentIncome, Some(1), BigDecimal(0),
          "EmploymentIncome", "1000L", "Employer1", Week1Month1BasisOperation, Live, BigDecimal(0), BigDecimal(0), BigDecimal(0)))

        when(incomeService.taxCodeIncomes(any(),any())(any())).thenReturn(Future.successful(taxCodeIncomes))
        when(taxCodeChangeConnector.taxCodeHistory(any(), any(), any())).thenReturn(Future.successful(taxCodeHistory))

        val expectedResult = TaxCodeMismatch(true, taxCodeIncomes.map(_.taxCode), Seq("1185L"))

        val service: TaxCodeChangeServiceImpl = createService(taxCodeChangeConnector)
        Await.result(service.taxCodeMismatch(nino), 5.seconds) mustEqual expectedResult
      }

      "tax codes returned from tax account record, do not match the ones returned from tax code list" in {

        val taxCodeHistory = TaxCodeHistory(
          nino = nino.withoutSuffix,
          taxCodeRecords = Seq(
            TaxCodeRecordFactory.createPrimaryEmployment(dateOfCalculation = newCodeDate, payrollNumber = Some(payrollNumber1), taxCode = "1155L"),
            TaxCodeRecordFactory.createPrimaryEmployment(dateOfCalculation = newCodeDate, payrollNumber = Some(payrollNumber1), taxCode = "1175L"),
            TaxCodeRecordFactory.createPrimaryEmployment(dateOfCalculation = newCodeDate, payrollNumber = Some(payrollNumber1), taxCode = "1195L"),
            TaxCodeRecordFactory.createSecondaryEmployment(dateOfCalculation = newCodeDate, payrollNumber = Some(payrollNumber2)),
            TaxCodeRecordFactory.createPrimaryEmployment(dateOfCalculation = previousCodeDate, payrollNumber = Some(payrollNumber1)),
            TaxCodeRecordFactory.createSecondaryEmployment(dateOfCalculation = previousCodeDate, payrollNumber = Some(payrollNumber2))
          )
        )

        val taxCodeIncomes = Seq(
          baseTaxCodeIncome.copy(taxCode = "1155L"),
          baseTaxCodeIncome.copy(taxCode = "1175L"),
          baseTaxCodeIncome.copy(taxCode = "1195L")
        )

        when(incomeService.taxCodeIncomes(any(), any())(any())).thenReturn(Future.successful(taxCodeIncomes))
        when(taxCodeChangeConnector.taxCodeHistory(any(), any(), any())).thenReturn(Future.successful(taxCodeHistory))

        val confirmedTaxCodes = Seq("1185L","1155L","1175L","1195L").sorted
        val unconfirmedTaxCodes = taxCodeIncomes.map(_.taxCode).sorted

        val expectedResult = TaxCodeMismatch(true, unconfirmedTaxCodes , confirmedTaxCodes)

        val service: TaxCodeChangeServiceImpl = createService(taxCodeChangeConnector)
        Await.result(service.taxCodeMismatch(nino), 5.seconds) mustEqual expectedResult
      }

    }

    "return true and an empty list of confirmed tax codes in the model when there are no tax code records" in {


      val taxCodeHistory = TaxCodeHistory(
        nino = nino.withoutSuffix,
        taxCodeRecords = Seq.empty
      )

      val taxCodeIncomes = Seq(
        baseTaxCodeIncome.copy(taxCode = "1155L"),
        baseTaxCodeIncome.copy(taxCode = "1175L"),
        baseTaxCodeIncome.copy(taxCode = "1195L")
      )

      when(incomeService.taxCodeIncomes(any(), any())(any())).thenReturn(Future.successful(taxCodeIncomes))
      when(taxCodeChangeConnector.taxCodeHistory(any(), any(), any())).thenReturn(Future.successful(taxCodeHistory))

      val unconfirmedTaxCodes = taxCodeIncomes.map(_.taxCode).sorted

      val expectedResult = TaxCodeMismatch(true, unconfirmedTaxCodes , Seq.empty)

      val service: TaxCodeChangeServiceImpl = createService(taxCodeChangeConnector)
      Await.result(service.taxCodeMismatch(nino), 5.seconds) mustEqual expectedResult

    }

    "return a bad request exception response when tax code history fails" in {

      val taxCodeIncomes = Seq(
        baseTaxCodeIncome.copy(taxCode = "1155L"),
        baseTaxCodeIncome.copy(taxCode = "1175L"),
        baseTaxCodeIncome.copy(taxCode = "1195L")
      )
      when(incomeService.taxCodeIncomes(any(), any())(any()))
        .thenReturn(Future.successful(taxCodeIncomes))
      when(taxCodeChangeConnector.taxCodeHistory(any(), any(), any()))
        .thenReturn(Future.failed(new RuntimeException("Runtime")))

      val service: TaxCodeChangeServiceImpl = createService(taxCodeChangeConnector)

      val ex = the[RuntimeException] thrownBy Await.result(service.taxCodeMismatch(nino), 5.seconds)
      ex.getMessage must include("Runtime")
    }

    "return default error response and empty model when tax code income fails" in {

      val taxCodeHistory = TaxCodeHistory(
        nino = nino.withoutSuffix,
        taxCodeRecords = Seq(
          TaxCodeRecordFactory.createPrimaryEmployment(dateOfCalculation = newCodeDate),
          TaxCodeRecordFactory.createPrimaryEmployment(dateOfCalculation = previousCodeDate)))

      when(incomeService.taxCodeIncomes(any(), any())(any()))
        .thenReturn(Future.failed(new RuntimeException("Runtime")))
      when(taxCodeChangeConnector.taxCodeHistory(any(), any(), any()))
        .thenReturn(Future.successful(taxCodeHistory))

      val service: TaxCodeChangeServiceImpl = createService(taxCodeChangeConnector)

      val ex = the[RuntimeException] thrownBy Await.result(service.taxCodeMismatch(nino), 5.seconds)
      ex.getMessage must include("Runtime")
    }

  }


  "latestTaxCodes" should {

    val nino = randomNino
    val currentTaxYear = TaxYear()
    val previousTaxYear = TaxYear().prev
    val dateOfCalculation = TaxYearResolver.startOfCurrentTaxYear.minusMonths(1)
    val endOfTaxCode = TaxYear().prev.end
<<<<<<< HEAD
    val taxCodeRecord1 = TaxCodeRecordFactory.createPrimaryEmployment(dateOfCalculation = dateOfCalculation)
    val taxCodeRecord2 = TaxCodeRecordFactory.createPrimaryEmployment(
      taxCodeId = 2,
      taxCode = "1085L",
      dateOfCalculation = dateOfCalculation,
      payrollNumber = Some("321"))
    val taxCodeRecordWithEndDate1 = TaxCodeRecordWithEndDate(1, "1185L", "",dateOfCalculation,dateOfCalculation, "Employer 1",Some("123"), true, true)
    val taxCodeRecordWithEndDate2 = TaxCodeRecordWithEndDate(2, "1085L", "",dateOfCalculation,dateOfCalculation, "Employer 1",Some("123"), true, false)
=======
>>>>>>> 063dc564

    "return an empty sequence" when {
      "no tax code records are returned" in {

        val taxCodeRecordList = Seq.empty
        val taxCodeHistory = TaxCodeHistory(nino.toString(), taxCodeRecordList)

        when(taxCodeChangeConnector.taxCodeHistory(nino, previousTaxYear, previousTaxYear)) thenReturn Future.successful(taxCodeHistory)

        val latestTaxCodes = Await.result(createService(taxCodeChangeConnector).latestTaxCodes(nino, previousTaxYear), 5.seconds)
        val expectedResult = Seq.empty

        latestTaxCodes mustEqual expectedResult
      }
    }

    "return the most recent tax code defaulting the date of calculation to the start of tax year" when {
      "the date of calculation is before the start of the current tax year " in {

        val dateOfCalculation = TaxYearResolver.startOfCurrentTaxYear.minusMonths(1)
        val taxCodeRecords = Seq(TaxCodeRecord("1185L", "", "Employer 1", true, dateOfCalculation, Some("123"),false,Primary))
        val taxCodeHistory = TaxCodeHistory(nino.toString(), taxCodeRecords)

        when(taxCodeChangeConnector.taxCodeHistory(any(),any(),any())) thenReturn Future.successful(taxCodeHistory)

        val latestTaxCodes = Await.result(createService(taxCodeChangeConnector).latestTaxCodes(nino, currentTaxYear),5.seconds)
        val expectedResult = Seq(TaxCodeSummary("1185L", "", TaxYearResolver.startOfCurrentTaxYear, currentTaxYear.end, "Employer 1", Some("123"), false, true))

        latestTaxCodes mustEqual expectedResult
      }

      "the date of calculation is before the start of the previous tax year " in {

        val dateOfCalculation = previousTaxYear.start.minusMonths(1)
        val taxCodeRecords = Seq(TaxCodeRecord("1185L", "", "Employer 1", true, dateOfCalculation, Some("123"),false,Primary))
        val taxCodeHistory = TaxCodeHistory(nino.toString(), taxCodeRecords)

        when(taxCodeChangeConnector.taxCodeHistory(any(),any(),any())) thenReturn Future.successful(taxCodeHistory)

        val latestTaxCodes = Await.result(createService(taxCodeChangeConnector).latestTaxCodes(nino, previousTaxYear),5.seconds)
        val expectedResult = Seq(TaxCodeSummary("1185L", "", previousTaxYear.start , previousTaxYear.end, "Employer 1", Some("123"), false, true))

        latestTaxCodes mustEqual expectedResult
      }
    }

    "return a list of most recent tax codes" when {

      "there is a single tax code under a single employer CY-1" in {

<<<<<<< HEAD
        val taxCodeRecord1 = TaxCodeRecordFactory.createPrimaryEmployment(dateOfCalculation = dateOfCalculation)
        val taxCodeRecordWithEndDate1 = TaxCodeRecordWithEndDate(
          1,
          "1185L",
          "Cumulative",
          dateOfCalculation,
=======
        val dateOfCalculation = previousTaxYear.start.minusMonths(1)
        val taxCodeRecord1 = TaxCodeRecord("1185L", "", "Employer 1", true, dateOfCalculation,Some("123"),false,Primary)
        val taxCodeRecordWithEndDate1 = TaxCodeSummary(
          "1185L",
          "",
          previousTaxYear.start,
>>>>>>> 063dc564
          endOfTaxCode,
          "Employer 1",
          Some("123"),
          false,
          true
        )

        val taxCodeRecordList = Seq(taxCodeRecord1)
        val taxCodeHistory = TaxCodeHistory(nino.toString(), taxCodeRecordList)

        when(taxCodeChangeConnector.taxCodeHistory(nino,previousTaxYear,previousTaxYear)) thenReturn Future.successful(taxCodeHistory)

        val latestTaxCodes = Await.result(createService(taxCodeChangeConnector).latestTaxCodes(nino,previousTaxYear),5.seconds)
        val expectedResult = Seq(taxCodeRecordWithEndDate1)

        latestTaxCodes mustEqual expectedResult
      }

      "there are multiple tax codes with the same date of calculation under a single employer" in {
<<<<<<< HEAD

        val taxCodeRecord1 = TaxCodeRecordFactory.createPrimaryEmployment(dateOfCalculation = dateOfCalculation)
        val taxCodeRecord2 = TaxCodeRecordFactory.createSecondaryEmployment(
          taxCodeId = 2,
          taxCode = "1085L",
          dateOfCalculation = dateOfCalculation,
          payrollNumber = Some("321"))

        val taxCodeRecordWithEndDate1 = TaxCodeRecordWithEndDate(
          1,
          "1185L",
          "Cumulative",
          dateOfCalculation,
=======
        val dateOfCalculation = previousTaxYear.start.minusMonths(1)
        val taxCodeRecord1 = TaxCodeRecord("1185L", "", "Employer 1", true, dateOfCalculation,Some("123"),false,Primary)
        val taxCodeRecord2 = TaxCodeRecord("1085L", "", "Employer 1", true, dateOfCalculation,Some("321"),false,Secondary)

        val taxCodeRecordWithEndDate1 = TaxCodeSummary(
          "1185L",
          "",
          previousTaxYear.start,
>>>>>>> 063dc564
          endOfTaxCode,
          "Employer 1",
          Some("123"),
          false,
          true
        )
<<<<<<< HEAD
        val taxCodeRecordWithEndDate2 = TaxCodeRecordWithEndDate(
          2,
          "1085L",
          "Cumulative",
          dateOfCalculation,
=======
        val taxCodeRecordWithEndDate2 = TaxCodeSummary(
          "1085L",
          "",
          previousTaxYear.start,
>>>>>>> 063dc564
          endOfTaxCode,
          "Employer 1",
          Some("321"),
          false,
          false
        )

        val taxCodeRecordList = Seq(taxCodeRecord1, taxCodeRecord2)
        val taxCodeHistory = TaxCodeHistory(nino.toString(), taxCodeRecordList)

        when(taxCodeChangeConnector.taxCodeHistory(nino,previousTaxYear,previousTaxYear)) thenReturn Future.successful(taxCodeHistory)

        val latestTaxCodes = Await.result(createService(taxCodeChangeConnector).latestTaxCodes(nino,previousTaxYear),5.seconds)
        val expectedResult = Seq(taxCodeRecordWithEndDate1, taxCodeRecordWithEndDate2)

        latestTaxCodes mustEqual expectedResult
      }

      "there are multiple tax codes with different date of calculation under a single employer" in {

        val date = previousTaxYear.start.minusMonths(3)
        val dateOfCalculation = previousTaxYear.start.minusMonths(1)

        val taxCodeRecord1 = TaxCodeRecordFactory.createPrimaryEmployment(dateOfCalculation = dateOfCalculation)
        val taxCodeRecord2 = TaxCodeRecordFactory.createSecondaryEmployment(
          taxCodeId = 2,
          taxCode = "1085L",
          dateOfCalculation = date,
          payrollNumber = Some("321"))

<<<<<<< HEAD
        val taxCodeRecordWithEndDate1 = TaxCodeRecordWithEndDate(
          1,
          "1185L",
          "Cumulative",
          dateOfCalculation,
=======
        val taxCodeRecordWithEndDate1 = TaxCodeSummary(
          "1185L",
          "",
          previousTaxYear.start,
>>>>>>> 063dc564
          endOfTaxCode,
          "Employer 1",
          Some("123"),
          false,
          true
        )

        val taxCodeRecordList = Seq(taxCodeRecord1, taxCodeRecord2)
        val taxCodeHistory = TaxCodeHistory(nino.toString(), taxCodeRecordList)

        when(taxCodeChangeConnector.taxCodeHistory(nino,previousTaxYear,previousTaxYear)) thenReturn Future.successful(taxCodeHistory)

        val latestTaxCodes = Await.result(createService(taxCodeChangeConnector).latestTaxCodes(nino,previousTaxYear),5.seconds)
        val expectedResult = Seq(taxCodeRecordWithEndDate1)

        latestTaxCodes mustEqual expectedResult
      }

      "there are multiple tax codes with different date of calculation under multiple employers" in {

<<<<<<< HEAD
        val dateOfCalculation = TaxYearResolver.startOfCurrentTaxYear.minusMonths(1)
        val taxCodeRecord1 = TaxCodeRecord(1, "1L", "", "Employer 1", true, dateOfCalculation.minusMonths(2),Some("123"),false,Primary)
        val taxCodeRecord2 = TaxCodeRecord(2, "2L", "", "Employer 1", true, dateOfCalculation.minusMonths(3),Some("321"),false,Secondary)
        val taxCodeRecord3 = TaxCodeRecord(3, "3L", "", "Employer 2", true, dateOfCalculation.minusMonths(5),Some("321"),false,Secondary)
        val taxCodeRecord4 = TaxCodeRecord(4, "4L", "", "Employer 2", true, dateOfCalculation.minusMonths(5),Some("321"),false,Secondary)
        val taxCodeRecord5 = TaxCodeRecord(5, "5L", "", "Employer 3", true, dateOfCalculation.minusMonths(5),Some("321"),false,Secondary)
        val taxCodeRecord6 = TaxCodeRecord(6, "6L", "", "Employer 3", true, dateOfCalculation.minusDays(4),Some("321"),false,Secondary)

        val taxCodeRecordWithEndDate1 = TaxCodeRecordWithEndDate(
          1,
=======
        val dateOfCalculation = previousTaxYear.start.minusMonths(1)
        val taxCodeRecord1 = TaxCodeRecord("1L", "", "Employer 1", true, dateOfCalculation.minusMonths(2),Some("123"),false,Primary)
        val taxCodeRecord2 = TaxCodeRecord("2L", "", "Employer 1", true, dateOfCalculation.minusMonths(3),Some("321"),false,Secondary)
        val taxCodeRecord3 = TaxCodeRecord("3L", "", "Employer 2", true, dateOfCalculation.minusMonths(5),Some("321"),false,Secondary)
        val taxCodeRecord4 = TaxCodeRecord("4L", "", "Employer 2", true, dateOfCalculation.minusMonths(5),Some("321"),false,Secondary)
        val taxCodeRecord5 = TaxCodeRecord("5L", "", "Employer 3", true, dateOfCalculation.minusMonths(5),Some("321"),false,Secondary)
        val taxCodeRecord6 = TaxCodeRecord("6L", "", "Employer 3", true, dateOfCalculation.minusDays(4),Some("321"),false,Secondary)

        val taxCodeRecordWithEndDate1 = TaxCodeSummary(
>>>>>>> 063dc564
          "1L",
          "",
          previousTaxYear.start,
          endOfTaxCode,
          "Employer 1",
          Some("123"),
          false,
          true
        )
<<<<<<< HEAD
        val taxCodeRecordWithEndDate3 = TaxCodeRecordWithEndDate(
          3,
=======
        val taxCodeRecordWithEndDate3 = TaxCodeSummary(
>>>>>>> 063dc564
          "3L",
          "",
          previousTaxYear.start,
          endOfTaxCode,
          "Employer 2",
          Some("321"),
          false,
          false
        )
<<<<<<< HEAD
        val taxCodeRecordWithEndDate4 = TaxCodeRecordWithEndDate(
          4,
=======
        val taxCodeRecordWithEndDate4 = TaxCodeSummary(
>>>>>>> 063dc564
          "4L",
          "",
          previousTaxYear.start,
          endOfTaxCode,
          "Employer 2",
          Some("321"),
          false,
          false
        )
<<<<<<< HEAD
        val taxCodeRecordWithEndDate6 = TaxCodeRecordWithEndDate(
          6,
=======
        val taxCodeRecordWithEndDate6 = TaxCodeSummary(
>>>>>>> 063dc564
          "6L",
          "",
          previousTaxYear.start,
          endOfTaxCode,
          "Employer 3",
          Some("321"),
          false,
          false
        )

        val taxCodeRecordList = Seq(taxCodeRecord1,taxCodeRecord2,taxCodeRecord3,taxCodeRecord4,taxCodeRecord5,taxCodeRecord6)
        val taxCodeHistory = TaxCodeHistory(nino.toString(), taxCodeRecordList)

        when(taxCodeChangeConnector.taxCodeHistory(nino,previousTaxYear,previousTaxYear)) thenReturn Future.successful(taxCodeHistory)

        val latestTaxCodes = Await.result(createService(taxCodeChangeConnector).latestTaxCodes(nino,previousTaxYear),5.seconds)
        val expectedResult = Seq(taxCodeRecordWithEndDate1, taxCodeRecordWithEndDate3, taxCodeRecordWithEndDate4, taxCodeRecordWithEndDate6)

        latestTaxCodes.sortBy(_.employerName) mustEqual expectedResult.sortBy(_.employerName)
      }
    }
  }

  val taxCodeChangeConnector: TaxCodeChangeConnector = mock[TaxCodeChangeConnector]
  val auditor = mock[Auditor]
  val incomeService: IncomeService = mock[IncomeService]

  private def createService(
                             mockConnector: TaxCodeChangeConnector = taxCodeChangeConnector,
                             mockAuditor: Auditor = auditor,
                             incomeService: IncomeService = incomeService) = {

    new TaxCodeChangeServiceImpl(mockConnector, mockAuditor, incomeService)
  }

  private def randomNino: Nino = new Generator(new Random).nextNino

  private def randomInt(maxDigits: Int = 5) = {
    import scala.math.pow
    val random = new Random
    random.nextInt(pow(10, maxDigits).toInt)
  }
}<|MERGE_RESOLUTION|>--- conflicted
+++ resolved
@@ -415,13 +415,8 @@
 
         val testNino = randomNino
 
-<<<<<<< HEAD
-        val expectedPreviousTaxCodeChange = TaxCodeRecordWithEndDate(1, "1185L", Cumulative, previousStartDate, previousEndDate, "Employer 1", Some(payrollNumberPrev), pensionIndicator = false, primary = true)
-        val expectedCurrentTaxCodeChange = TaxCodeRecordWithEndDate(1, "1000L", Cumulative, currentStartDate, currentEndDate, "Employer 1", Some(payrollNumberCurr), pensionIndicator = false, primary = true)
-=======
-        val expectedPreviousTaxCodeChange = TaxCodeSummary("1185L", Cumulative, previousStartDate, previousEndDate, "Employer 1", Some(payrollNumberPrev), pensionIndicator = false, primary = true)
-        val expectedCurrentTaxCodeChange = TaxCodeSummary("1000L", Cumulative, currentStartDate, currentEndDate, "Employer 1", Some(payrollNumberCurr), pensionIndicator = false, primary = true)
->>>>>>> 063dc564
+        val expectedPreviousTaxCodeChange = TaxCodeSummary(1, "1185L", Cumulative, previousStartDate, previousEndDate, "Employer 1", Some(payrollNumberPrev), pensionIndicator = false, primary = true)
+        val expectedCurrentTaxCodeChange = TaxCodeSummary(1, "1000L", Cumulative, currentStartDate, currentEndDate, "Employer 1", Some(payrollNumberCurr), pensionIndicator = false, primary = true)
 
         val previousTaxCodeRecord = TaxCodeRecordFactory.createPrimaryEmployment(dateOfCalculation = previousStartDateInPrevYear, payrollNumber = Some(payrollNumberPrev))
         val currentTaxCodeRecord = TaxCodeRecordFactory.createPrimaryEmployment(taxCode = "1000L", dateOfCalculation = currentStartDate, payrollNumber = Some(payrollNumberCurr))
@@ -450,13 +445,8 @@
 
         val testNino = randomNino
 
-<<<<<<< HEAD
-        val expectedPreviousTaxCodeChange = TaxCodeRecordWithEndDate(1, "1185L", Cumulative, previousStartDate, previousEndDate, "Employer 1", Some(payrollNumberPrev), pensionIndicator = false, primary = true)
-        val expectedCurrentTaxCodeChange = TaxCodeRecordWithEndDate(1, "1000L", Cumulative, currentStartDate, currentEndDate, "Employer 1", Some(payrollNumberCurr), pensionIndicator = false, primary = true)
-=======
-        val expectedPreviousTaxCodeChange = TaxCodeSummary("1185L", Cumulative, previousStartDate, previousEndDate, "Employer 1", Some(payrollNumberPrev), pensionIndicator = false, primary = true)
-        val expectedCurrentTaxCodeChange = TaxCodeSummary("1000L", Cumulative, currentStartDate, currentEndDate, "Employer 1", Some(payrollNumberCurr), pensionIndicator = false, primary = true)
->>>>>>> 063dc564
+        val expectedPreviousTaxCodeChange = TaxCodeSummary(1, "1185L", Cumulative, previousStartDate, previousEndDate, "Employer 1", Some(payrollNumberPrev), pensionIndicator = false, primary = true)
+        val expectedCurrentTaxCodeChange = TaxCodeSummary(1, "1000L", Cumulative, currentStartDate, currentEndDate, "Employer 1", Some(payrollNumberCurr), pensionIndicator = false, primary = true)
 
         val previousTaxCodeRecord = TaxCodeRecordFactory.createPrimaryEmployment(dateOfCalculation = previousStartDate, payrollNumber = Some(payrollNumberPrev))
         val currentTaxCodeRecord = TaxCodeRecordFactory.createPrimaryEmployment(taxCode = "1000L", dateOfCalculation = currentStartDate, payrollNumber = Some(payrollNumberCurr))
@@ -488,13 +478,8 @@
 
         val testNino = randomNino
 
-<<<<<<< HEAD
-        val expectedPreviousTaxCodeChange = TaxCodeRecordWithEndDate(1, "1185L", Cumulative, previousStartDate, previousEndDate, "Employer 1", Some(payrollNumberPrev), pensionIndicator = false, primary = true)
-        val expectedCurrentTaxCodeChange = TaxCodeRecordWithEndDate(1, "1000L", Cumulative, currentStartDate, currentEndDate, "Employer 1", Some(payrollNumberCurr), pensionIndicator = false, primary = true)
-=======
-        val expectedPreviousTaxCodeChange = TaxCodeSummary("1185L", Cumulative, previousStartDate, previousEndDate, "Employer 1", Some(payrollNumberPrev), pensionIndicator = false, primary = true)
-        val expectedCurrentTaxCodeChange = TaxCodeSummary("1000L", Cumulative, currentStartDate, currentEndDate, "Employer 1", Some(payrollNumberCurr), pensionIndicator = false, primary = true)
->>>>>>> 063dc564
+        val expectedPreviousTaxCodeChange = TaxCodeSummary(1, "1185L", Cumulative, previousStartDate, previousEndDate, "Employer 1", Some(payrollNumberPrev), pensionIndicator = false, primary = true)
+        val expectedCurrentTaxCodeChange = TaxCodeSummary(1, "1000L", Cumulative, currentStartDate, currentEndDate, "Employer 1", Some(payrollNumberCurr), pensionIndicator = false, primary = true)
 
         val previousTaxCodeRecord = TaxCodeRecordFactory.createPrimaryEmployment(dateOfCalculation = previousStartDate, payrollNumber = Some(payrollNumberPrev))
         val currentTaxCodeRecord = TaxCodeRecordFactory.createPrimaryEmployment(taxCode = "1000L", dateOfCalculation = currentStartDate, payrollNumber = Some(payrollNumberCurr))
@@ -528,17 +513,10 @@
 
         val testNino = randomNino
 
-<<<<<<< HEAD
-        val expectedPreviousTaxCodeChange1 = TaxCodeRecordWithEndDate(1, "1185L", Cumulative, previousStartDate, previousEndDate, "Employer 1", Some(payrollNumberPrev), pensionIndicator = false, primary = true)
-        val expectedPreviousTaxCodeChange2 = TaxCodeRecordWithEndDate(1, "BR", Cumulative, previousStartDate, previousEndDate, "Employer 2", Some(payrollNumberPrev), pensionIndicator = false, primary = false)
-        val expectedCurrentTaxCodeChange1 = TaxCodeRecordWithEndDate(1, "1000L", Cumulative, currentStartDate, currentEndDate, "Employer 1", Some(payrollNumberCurr), pensionIndicator = false, primary = true)
-        val expectedCurrentTaxCodeChange2 = TaxCodeRecordWithEndDate(1, "185L", Cumulative, currentStartDate, currentEndDate, "Employer 2", Some(payrollNumberCurr), pensionIndicator = false, primary = false)
-=======
-        val expectedPreviousTaxCodeChange1 = TaxCodeSummary("1185L", Cumulative, previousStartDate, previousEndDate, "Employer 1", Some(payrollNumberPrev), pensionIndicator = false, primary = true)
-        val expectedPreviousTaxCodeChange2 = TaxCodeSummary("BR", Cumulative, previousStartDate, previousEndDate, "Employer 2", Some(payrollNumberPrev), pensionIndicator = false, primary = false)
-        val expectedCurrentTaxCodeChange1 = TaxCodeSummary("1000L", Cumulative, currentStartDate, currentEndDate, "Employer 1", Some(payrollNumberCurr), pensionIndicator = false, primary = true)
-        val expectedCurrentTaxCodeChange2 = TaxCodeSummary("185L", Cumulative, currentStartDate, currentEndDate, "Employer 2", Some(payrollNumberCurr), pensionIndicator = false, primary = false)
->>>>>>> 063dc564
+        val expectedPreviousTaxCodeChange1 = TaxCodeSummary(1, "1185L", Cumulative, previousStartDate, previousEndDate, "Employer 1", Some(payrollNumberPrev), pensionIndicator = false, primary = true)
+        val expectedPreviousTaxCodeChange2 = TaxCodeSummary(1, "BR", Cumulative, previousStartDate, previousEndDate, "Employer 2", Some(payrollNumberPrev), pensionIndicator = false, primary = false)
+        val expectedCurrentTaxCodeChange1 = TaxCodeSummary(1, "1000L", Cumulative, currentStartDate, currentEndDate, "Employer 1", Some(payrollNumberCurr), pensionIndicator = false, primary = true)
+        val expectedCurrentTaxCodeChange2 = TaxCodeSummary(1, "185L", Cumulative, currentStartDate, currentEndDate, "Employer 2", Some(payrollNumberCurr), pensionIndicator = false, primary = false)
 
 
         val previousTaxCodeRecord1 = TaxCodeRecordFactory.createPrimaryEmployment(dateOfCalculation = previousStartDateInPrevYear, payrollNumber = Some(payrollNumberPrev))
@@ -572,15 +550,9 @@
 
         val testNino = randomNino
 
-<<<<<<< HEAD
-        val expectedPreviousTaxCodeChange1 = TaxCodeRecordWithEndDate(1, "1185L", Cumulative, previousStartDate, previousEndDate, "Employer 1", Some(payrollNumberPrev), pensionIndicator = false, primary = true)
-        val expectedCurrentTaxCodeChange1 = TaxCodeRecordWithEndDate(1, "1000L", Cumulative, currentStartDate, currentEndDate, "Employer 1", Some(payrollNumberCurr), pensionIndicator = false, primary = true)
-        val expectedCurrentTaxCodeChange2 = TaxCodeRecordWithEndDate(1, "185L", Cumulative, currentStartDate, currentEndDate, "Employer 2", Some(payrollNumberCurr), pensionIndicator = false, primary = false)
-=======
-        val expectedPreviousTaxCodeChange1 = TaxCodeSummary("1185L", Cumulative, previousStartDate, previousEndDate, "Employer 1", Some(payrollNumberPrev), pensionIndicator = false, primary = true)
-        val expectedCurrentTaxCodeChange1 = TaxCodeSummary("1000L", Cumulative, currentStartDate, currentEndDate, "Employer 1", Some(payrollNumberCurr), pensionIndicator = false, primary = true)
-        val expectedCurrentTaxCodeChange2 = TaxCodeSummary("185L", Cumulative, currentStartDate, currentEndDate, "Employer 2", Some(payrollNumberCurr), pensionIndicator = false, primary = false)
->>>>>>> 063dc564
+        val expectedPreviousTaxCodeChange1 = TaxCodeSummary(1, "1185L", Cumulative, previousStartDate, previousEndDate, "Employer 1", Some(payrollNumberPrev), pensionIndicator = false, primary = true)
+        val expectedCurrentTaxCodeChange1 = TaxCodeSummary(1, "1000L", Cumulative, currentStartDate, currentEndDate, "Employer 1", Some(payrollNumberCurr), pensionIndicator = false, primary = true)
+        val expectedCurrentTaxCodeChange2 = TaxCodeSummary(1, "185L", Cumulative, currentStartDate, currentEndDate, "Employer 2", Some(payrollNumberCurr), pensionIndicator = false, primary = false)
 
         val previousTaxCodeRecord1 = TaxCodeRecordFactory.createPrimaryEmployment(dateOfCalculation = previousStartDateInPrevYear, payrollNumber = Some(payrollNumberPrev))
         val currentTaxCodeRecord1 = TaxCodeRecordFactory.createPrimaryEmployment(taxCode = "1000L", dateOfCalculation = currentStartDate, payrollNumber = Some(payrollNumberCurr))
@@ -611,15 +583,9 @@
 
         val testNino = randomNino
 
-<<<<<<< HEAD
-        val expectedPreviousTaxCodeChange1 = TaxCodeRecordWithEndDate(1, "1185L", Cumulative, previousStartDate, previousEndDate, "Employer 1", Some(payrollNumberPrev), pensionIndicator = false, primary = true)
-        val expectedPreviousTaxCodeChange2 = TaxCodeRecordWithEndDate(1, "BR", Cumulative, previousStartDate, previousEndDate, "Employer 2", Some(payrollNumberPrev), pensionIndicator = false, primary = false)
-        val expectedCurrentTaxCodeChange1 = TaxCodeRecordWithEndDate(1, "1185L", Cumulative, currentStartDate, currentEndDate, "Employer 1", Some(payrollNumberCurr), pensionIndicator = false, primary = true)
-=======
-        val expectedPreviousTaxCodeChange1 = TaxCodeSummary("1185L", Cumulative, previousStartDate, previousEndDate, "Employer 1", Some(payrollNumberPrev), pensionIndicator = false, primary = true)
-        val expectedPreviousTaxCodeChange2 = TaxCodeSummary("BR", Cumulative, previousStartDate, previousEndDate, "Employer 2", Some(payrollNumberPrev), pensionIndicator = false, primary = false)
-        val expectedCurrentTaxCodeChange1 = TaxCodeSummary("1185L", Cumulative, currentStartDate, currentEndDate, "Employer 1", Some(payrollNumberCurr), pensionIndicator = false, primary = true)
->>>>>>> 063dc564
+        val expectedPreviousTaxCodeChange1 = TaxCodeSummary(1, "1185L", Cumulative, previousStartDate, previousEndDate, "Employer 1", Some(payrollNumberPrev), pensionIndicator = false, primary = true)
+        val expectedPreviousTaxCodeChange2 = TaxCodeSummary(1, "BR", Cumulative, previousStartDate, previousEndDate, "Employer 2", Some(payrollNumberPrev), pensionIndicator = false, primary = false)
+        val expectedCurrentTaxCodeChange1 = TaxCodeSummary(1, "1185L", Cumulative, currentStartDate, currentEndDate, "Employer 1", Some(payrollNumberCurr), pensionIndicator = false, primary = true)
 
         val previousTaxCodeRecord1 = TaxCodeRecordFactory.createPrimaryEmployment(dateOfCalculation = previousStartDateInPrevYear, payrollNumber = Some(payrollNumberPrev))
         val previousTaxCodeRecord2 = TaxCodeRecordFactory.createSecondaryEmployment(taxCode = "BR", employerName = "Employer 2", dateOfCalculation = previousStartDateInPrevYear, payrollNumber = Some(payrollNumberPrev))
@@ -650,17 +616,10 @@
 
         val testNino = randomNino
 
-<<<<<<< HEAD
-        val expectedPreviousTaxCodeChange1 = TaxCodeRecordWithEndDate(1, "1185L", Cumulative, previousStartDate, previousEndDate, "Employer 1", Some(payrollNumberPrev), pensionIndicator = false, primary = true)
-        val expectedPreviousTaxCodeChange2 = TaxCodeRecordWithEndDate(1, "BR", Cumulative, previousStartDate, previousEndDate, "Employer 2", Some(payrollNumberPrev), pensionIndicator = false, primary = false)
-        val expectedCurrentTaxCodeChange1 = TaxCodeRecordWithEndDate(1, "1000L", Cumulative, currentStartDate, currentEndDate, "Employer 1", Some(payrollNumberCurr), pensionIndicator = false, primary = true)
-        val expectedCurrentTaxCodeChange2 = TaxCodeRecordWithEndDate(1, "185L", Cumulative, currentStartDate, currentEndDate, "Employer 2", Some(payrollNumberCurr), pensionIndicator = false, primary = false)
-=======
-        val expectedPreviousTaxCodeChange1 = TaxCodeSummary("1185L", Cumulative, previousStartDate, previousEndDate, "Employer 1", Some(payrollNumberPrev), pensionIndicator = false, primary = true)
-        val expectedPreviousTaxCodeChange2 = TaxCodeSummary("BR", Cumulative, previousStartDate, previousEndDate, "Employer 2", Some(payrollNumberPrev), pensionIndicator = false, primary = false)
-        val expectedCurrentTaxCodeChange1 = TaxCodeSummary("1000L", Cumulative, currentStartDate, currentEndDate, "Employer 1", Some(payrollNumberCurr), pensionIndicator = false, primary = true)
-        val expectedCurrentTaxCodeChange2 = TaxCodeSummary("185L", Cumulative, currentStartDate, currentEndDate, "Employer 2", Some(payrollNumberCurr), pensionIndicator = false, primary = false)
->>>>>>> 063dc564
+        val expectedPreviousTaxCodeChange1 = TaxCodeSummary(1, "1185L", Cumulative, previousStartDate, previousEndDate, "Employer 1", Some(payrollNumberPrev), pensionIndicator = false, primary = true)
+        val expectedPreviousTaxCodeChange2 = TaxCodeSummary(1, "BR", Cumulative, previousStartDate, previousEndDate, "Employer 2", Some(payrollNumberPrev), pensionIndicator = false, primary = false)
+        val expectedCurrentTaxCodeChange1 = TaxCodeSummary(1, "1000L", Cumulative, currentStartDate, currentEndDate, "Employer 1", Some(payrollNumberCurr), pensionIndicator = false, primary = true)
+        val expectedCurrentTaxCodeChange2 = TaxCodeSummary(1, "185L", Cumulative, currentStartDate, currentEndDate, "Employer 2", Some(payrollNumberCurr), pensionIndicator = false, primary = false)
 
         val previousTaxCodeRecord1 = TaxCodeRecordFactory.createPrimaryEmployment(dateOfCalculation = previousStartDateInPrevYear, payrollNumber = Some(payrollNumberPrev))
         val previousTaxCodeRecord2 = TaxCodeRecordFactory.createSecondaryEmployment(taxCode = "BR", employerName = "Employer 2", dateOfCalculation = previousStartDateInPrevYear, payrollNumber = Some(payrollNumberPrev))
@@ -693,15 +652,9 @@
 
         val testNino = randomNino
 
-<<<<<<< HEAD
-        val expectedPreviousTaxCodeChange1 = TaxCodeRecordWithEndDate(1, "1185L", Cumulative, previousStartDate, previousEndDate, "Employer 1", Some(payrollNumberPrev), pensionIndicator = false, primary = true)
-        val expectedCurrentTaxCodeChange1 = TaxCodeRecordWithEndDate(1, "1000L", Cumulative, currentStartDate, currentEndDate, "Employer 1", Some(payrollNumberCurr), pensionIndicator = false, primary = true)
-        val expectedCurrentTaxCodeChange2 = TaxCodeRecordWithEndDate(1, "185L", Cumulative, currentStartDate, currentEndDate, "Employer 2", Some(payrollNumberCurr), pensionIndicator = false, primary = false)
-=======
-        val expectedPreviousTaxCodeChange1 = TaxCodeSummary("1185L", Cumulative, previousStartDate, previousEndDate, "Employer 1", Some(payrollNumberPrev), pensionIndicator = false, primary = true)
-        val expectedCurrentTaxCodeChange1 = TaxCodeSummary("1000L", Cumulative, currentStartDate, currentEndDate, "Employer 1", Some(payrollNumberCurr), pensionIndicator = false, primary = true)
-        val expectedCurrentTaxCodeChange2 = TaxCodeSummary("185L", Cumulative, currentStartDate, currentEndDate, "Employer 2", Some(payrollNumberCurr), pensionIndicator = false, primary = false)
->>>>>>> 063dc564
+        val expectedPreviousTaxCodeChange1 = TaxCodeSummary(1, "1185L", Cumulative, previousStartDate, previousEndDate, "Employer 1", Some(payrollNumberPrev), pensionIndicator = false, primary = true)
+        val expectedCurrentTaxCodeChange1 = TaxCodeSummary(1, "1000L", Cumulative, currentStartDate, currentEndDate, "Employer 1", Some(payrollNumberCurr), pensionIndicator = false, primary = true)
+        val expectedCurrentTaxCodeChange2 = TaxCodeSummary(1, "185L", Cumulative, currentStartDate, currentEndDate, "Employer 2", Some(payrollNumberCurr), pensionIndicator = false, primary = false)
 
         val previousTaxCodeRecord1 = TaxCodeRecordFactory.createPrimaryEmployment(dateOfCalculation = previousStartDateInPrevYear, payrollNumber = Some(payrollNumberPrev))
         val currentTaxCodeRecord1 = TaxCodeRecordFactory.createPrimaryEmployment(taxCode = "1000L", dateOfCalculation = currentStartDate, payrollNumber = Some(payrollNumberCurr))
@@ -732,15 +685,9 @@
 
         val testNino = randomNino
 
-<<<<<<< HEAD
-        val expectedPreviousTaxCodeChange1 = TaxCodeRecordWithEndDate(1, "1185L", Cumulative, previousStartDate, previousEndDate, "Employer 1", Some(payrollNumberPrev), pensionIndicator = false, primary = true)
-        val expectedPreviousTaxCodeChange2 = TaxCodeRecordWithEndDate(1, "BR", Cumulative, previousStartDate, previousEndDate, "Employer 2", Some(payrollNumberPrev), pensionIndicator = false, primary = false)
-        val expectedCurrentTaxCodeChange1 = TaxCodeRecordWithEndDate(1, "1185L", Cumulative, currentStartDate, currentEndDate, "Employer 1", Some(payrollNumberCurr), pensionIndicator = false, primary = true)
-=======
-        val expectedPreviousTaxCodeChange1 = TaxCodeSummary("1185L", Cumulative, previousStartDate, previousEndDate, "Employer 1", Some(payrollNumberPrev), pensionIndicator = false, primary = true)
-        val expectedPreviousTaxCodeChange2 = TaxCodeSummary("BR", Cumulative, previousStartDate, previousEndDate, "Employer 2", Some(payrollNumberPrev), pensionIndicator = false, primary = false)
-        val expectedCurrentTaxCodeChange1 = TaxCodeSummary("1185L", Cumulative, currentStartDate, currentEndDate, "Employer 1", Some(payrollNumberCurr), pensionIndicator = false, primary = true)
->>>>>>> 063dc564
+        val expectedPreviousTaxCodeChange1 = TaxCodeSummary(1, "1185L", Cumulative, previousStartDate, previousEndDate, "Employer 1", Some(payrollNumberPrev), pensionIndicator = false, primary = true)
+        val expectedPreviousTaxCodeChange2 = TaxCodeSummary(1, "BR", Cumulative, previousStartDate, previousEndDate, "Employer 2", Some(payrollNumberPrev), pensionIndicator = false, primary = false)
+        val expectedCurrentTaxCodeChange1 = TaxCodeSummary(1, "1185L", Cumulative, currentStartDate, currentEndDate, "Employer 1", Some(payrollNumberCurr), pensionIndicator = false, primary = true)
 
         val previousTaxCodeRecord1 = TaxCodeRecordFactory.createPrimaryEmployment(dateOfCalculation = previousStartDateInPrevYear, payrollNumber = Some(payrollNumberPrev))
         val previousTaxCodeRecord2 = TaxCodeRecordFactory.createSecondaryEmployment(taxCode = "BR", employerName = "Employer 2", dateOfCalculation = previousStartDateInPrevYear, payrollNumber = Some(payrollNumberPrev))
@@ -773,14 +720,9 @@
 
         val service: TaxCodeChangeServiceImpl = createService(taxCodeChangeConnector)
 
-<<<<<<< HEAD
-        val taxCodeChangeRecord = TaxCodeRecordWithEndDate(
-          taxCodeRecord.taxCodeId, taxCodeRecord.taxCode, taxCodeRecord.basisOfOperation, previousStartDateInPrevYear,
-          TaxYearResolver.endOfCurrentTaxYear, taxCodeRecord.employerName,
-=======
         val taxCodeChangeRecord = TaxCodeSummary(
+          taxCodeRecord.taxCodeId,
           taxCodeRecord.taxCode, taxCodeRecord.basisOfOperation, TaxYearResolver.startOfCurrentTaxYear, TaxYearResolver.endOfCurrentTaxYear, taxCodeRecord.employerName,
->>>>>>> 063dc564
           taxCodeRecord.payrollNumber, taxCodeRecord.pensionIndicator, taxCodeRecord.isPrimary)
 
         val expectedResult = TaxCodeChange(Seq(taxCodeChangeRecord), Seq.empty[TaxCodeSummary])
@@ -800,14 +742,9 @@
 
         val service: TaxCodeChangeServiceImpl = createService(taxCodeChangeConnector)
 
-<<<<<<< HEAD
-        val taxCodeChangeRecord = TaxCodeRecordWithEndDate(
-          taxCodeRecord.taxCodeId, taxCodeRecord.taxCode, taxCodeRecord.basisOfOperation, currentStartDate,
-          TaxYearResolver.endOfCurrentTaxYear, taxCodeRecord.employerName,
-=======
         val taxCodeChangeRecord = TaxCodeSummary(
+          taxCodeRecord.taxCodeId,
           taxCodeRecord.taxCode, taxCodeRecord.basisOfOperation, currentStartDate, TaxYearResolver.endOfCurrentTaxYear, taxCodeRecord.employerName,
->>>>>>> 063dc564
           taxCodeRecord.payrollNumber, taxCodeRecord.pensionIndicator, taxCodeRecord.isPrimary)
 
         val expectedResult = TaxCodeChange(Seq(taxCodeChangeRecord), Seq.empty[TaxCodeSummary])
@@ -1141,17 +1078,6 @@
     val previousTaxYear = TaxYear().prev
     val dateOfCalculation = TaxYearResolver.startOfCurrentTaxYear.minusMonths(1)
     val endOfTaxCode = TaxYear().prev.end
-<<<<<<< HEAD
-    val taxCodeRecord1 = TaxCodeRecordFactory.createPrimaryEmployment(dateOfCalculation = dateOfCalculation)
-    val taxCodeRecord2 = TaxCodeRecordFactory.createPrimaryEmployment(
-      taxCodeId = 2,
-      taxCode = "1085L",
-      dateOfCalculation = dateOfCalculation,
-      payrollNumber = Some("321"))
-    val taxCodeRecordWithEndDate1 = TaxCodeRecordWithEndDate(1, "1185L", "",dateOfCalculation,dateOfCalculation, "Employer 1",Some("123"), true, true)
-    val taxCodeRecordWithEndDate2 = TaxCodeRecordWithEndDate(2, "1085L", "",dateOfCalculation,dateOfCalculation, "Employer 1",Some("123"), true, false)
-=======
->>>>>>> 063dc564
 
     "return an empty sequence" when {
       "no tax code records are returned" in {
@@ -1172,13 +1098,13 @@
       "the date of calculation is before the start of the current tax year " in {
 
         val dateOfCalculation = TaxYearResolver.startOfCurrentTaxYear.minusMonths(1)
-        val taxCodeRecords = Seq(TaxCodeRecord("1185L", "", "Employer 1", true, dateOfCalculation, Some("123"),false,Primary))
+        val taxCodeRecords = Seq(TaxCodeRecord(1, "1185L", "", "Employer 1", true, dateOfCalculation, Some("123"),false,Primary))
         val taxCodeHistory = TaxCodeHistory(nino.toString(), taxCodeRecords)
 
         when(taxCodeChangeConnector.taxCodeHistory(any(),any(),any())) thenReturn Future.successful(taxCodeHistory)
 
         val latestTaxCodes = Await.result(createService(taxCodeChangeConnector).latestTaxCodes(nino, currentTaxYear),5.seconds)
-        val expectedResult = Seq(TaxCodeSummary("1185L", "", TaxYearResolver.startOfCurrentTaxYear, currentTaxYear.end, "Employer 1", Some("123"), false, true))
+        val expectedResult = Seq(TaxCodeSummary(1, "1185L", "", TaxYearResolver.startOfCurrentTaxYear, currentTaxYear.end, "Employer 1", Some("123"), false, true))
 
         latestTaxCodes mustEqual expectedResult
       }
@@ -1186,13 +1112,13 @@
       "the date of calculation is before the start of the previous tax year " in {
 
         val dateOfCalculation = previousTaxYear.start.minusMonths(1)
-        val taxCodeRecords = Seq(TaxCodeRecord("1185L", "", "Employer 1", true, dateOfCalculation, Some("123"),false,Primary))
+        val taxCodeRecords = Seq(TaxCodeRecord(1, "1185L", "", "Employer 1", true, dateOfCalculation, Some("123"),false,Primary))
         val taxCodeHistory = TaxCodeHistory(nino.toString(), taxCodeRecords)
 
         when(taxCodeChangeConnector.taxCodeHistory(any(),any(),any())) thenReturn Future.successful(taxCodeHistory)
 
         val latestTaxCodes = Await.result(createService(taxCodeChangeConnector).latestTaxCodes(nino, previousTaxYear),5.seconds)
-        val expectedResult = Seq(TaxCodeSummary("1185L", "", previousTaxYear.start , previousTaxYear.end, "Employer 1", Some("123"), false, true))
+        val expectedResult = Seq(TaxCodeSummary(1, "1185L", "", previousTaxYear.start , previousTaxYear.end, "Employer 1", Some("123"), false, true))
 
         latestTaxCodes mustEqual expectedResult
       }
@@ -1202,21 +1128,13 @@
 
       "there is a single tax code under a single employer CY-1" in {
 
-<<<<<<< HEAD
-        val taxCodeRecord1 = TaxCodeRecordFactory.createPrimaryEmployment(dateOfCalculation = dateOfCalculation)
-        val taxCodeRecordWithEndDate1 = TaxCodeRecordWithEndDate(
+        val dateOfCalculation = previousTaxYear.start.minusMonths(1)
+        val taxCodeRecord1 = TaxCodeRecord(1,"1185L", "", "Employer 1", true, dateOfCalculation,Some("123"),false,Primary)
+        val taxCodeRecordWithEndDate1 = TaxCodeSummary(
           1,
-          "1185L",
-          "Cumulative",
-          dateOfCalculation,
-=======
-        val dateOfCalculation = previousTaxYear.start.minusMonths(1)
-        val taxCodeRecord1 = TaxCodeRecord("1185L", "", "Employer 1", true, dateOfCalculation,Some("123"),false,Primary)
-        val taxCodeRecordWithEndDate1 = TaxCodeSummary(
           "1185L",
           "",
           previousTaxYear.start,
->>>>>>> 063dc564
           endOfTaxCode,
           "Employer 1",
           Some("123"),
@@ -1236,48 +1154,26 @@
       }
 
       "there are multiple tax codes with the same date of calculation under a single employer" in {
-<<<<<<< HEAD
-
-        val taxCodeRecord1 = TaxCodeRecordFactory.createPrimaryEmployment(dateOfCalculation = dateOfCalculation)
-        val taxCodeRecord2 = TaxCodeRecordFactory.createSecondaryEmployment(
-          taxCodeId = 2,
-          taxCode = "1085L",
-          dateOfCalculation = dateOfCalculation,
-          payrollNumber = Some("321"))
-
-        val taxCodeRecordWithEndDate1 = TaxCodeRecordWithEndDate(
+        val dateOfCalculation = previousTaxYear.start.minusMonths(1)
+        val taxCodeRecord1 = TaxCodeRecord(1, "1185L", "", "Employer 1", true, dateOfCalculation,Some("123"),false,Primary)
+        val taxCodeRecord2 = TaxCodeRecord(2, "1085L", "", "Employer 1", true, dateOfCalculation,Some("321"),false,Secondary)
+
+        val taxCodeRecordWithEndDate1 = TaxCodeSummary(
           1,
-          "1185L",
-          "Cumulative",
-          dateOfCalculation,
-=======
-        val dateOfCalculation = previousTaxYear.start.minusMonths(1)
-        val taxCodeRecord1 = TaxCodeRecord("1185L", "", "Employer 1", true, dateOfCalculation,Some("123"),false,Primary)
-        val taxCodeRecord2 = TaxCodeRecord("1085L", "", "Employer 1", true, dateOfCalculation,Some("321"),false,Secondary)
-
-        val taxCodeRecordWithEndDate1 = TaxCodeSummary(
           "1185L",
           "",
           previousTaxYear.start,
->>>>>>> 063dc564
           endOfTaxCode,
           "Employer 1",
           Some("123"),
           false,
           true
         )
-<<<<<<< HEAD
-        val taxCodeRecordWithEndDate2 = TaxCodeRecordWithEndDate(
+        val taxCodeRecordWithEndDate2 = TaxCodeSummary(
           2,
-          "1085L",
-          "Cumulative",
-          dateOfCalculation,
-=======
-        val taxCodeRecordWithEndDate2 = TaxCodeSummary(
           "1085L",
           "",
           previousTaxYear.start,
->>>>>>> 063dc564
           endOfTaxCode,
           "Employer 1",
           Some("321"),
@@ -1301,25 +1197,14 @@
         val date = previousTaxYear.start.minusMonths(3)
         val dateOfCalculation = previousTaxYear.start.minusMonths(1)
 
-        val taxCodeRecord1 = TaxCodeRecordFactory.createPrimaryEmployment(dateOfCalculation = dateOfCalculation)
-        val taxCodeRecord2 = TaxCodeRecordFactory.createSecondaryEmployment(
-          taxCodeId = 2,
-          taxCode = "1085L",
-          dateOfCalculation = date,
-          payrollNumber = Some("321"))
-
-<<<<<<< HEAD
-        val taxCodeRecordWithEndDate1 = TaxCodeRecordWithEndDate(
+        val taxCodeRecord1 = TaxCodeRecord(1, "1185L", "", "Employer 1", true, dateOfCalculation,Some("123"),false,Primary)
+        val taxCodeRecord2 = TaxCodeRecord(2, "1085L", "", "Employer 1", true, date,Some("321"),false,Secondary)
+
+        val taxCodeRecordWithEndDate1 = TaxCodeSummary(
           1,
-          "1185L",
-          "Cumulative",
-          dateOfCalculation,
-=======
-        val taxCodeRecordWithEndDate1 = TaxCodeSummary(
           "1185L",
           "",
           previousTaxYear.start,
->>>>>>> 063dc564
           endOfTaxCode,
           "Employer 1",
           Some("123"),
@@ -1340,8 +1225,7 @@
 
       "there are multiple tax codes with different date of calculation under multiple employers" in {
 
-<<<<<<< HEAD
-        val dateOfCalculation = TaxYearResolver.startOfCurrentTaxYear.minusMonths(1)
+        val dateOfCalculation = previousTaxYear.start.minusMonths(1)
         val taxCodeRecord1 = TaxCodeRecord(1, "1L", "", "Employer 1", true, dateOfCalculation.minusMonths(2),Some("123"),false,Primary)
         val taxCodeRecord2 = TaxCodeRecord(2, "2L", "", "Employer 1", true, dateOfCalculation.minusMonths(3),Some("321"),false,Secondary)
         val taxCodeRecord3 = TaxCodeRecord(3, "3L", "", "Employer 2", true, dateOfCalculation.minusMonths(5),Some("321"),false,Secondary)
@@ -1349,19 +1233,8 @@
         val taxCodeRecord5 = TaxCodeRecord(5, "5L", "", "Employer 3", true, dateOfCalculation.minusMonths(5),Some("321"),false,Secondary)
         val taxCodeRecord6 = TaxCodeRecord(6, "6L", "", "Employer 3", true, dateOfCalculation.minusDays(4),Some("321"),false,Secondary)
 
-        val taxCodeRecordWithEndDate1 = TaxCodeRecordWithEndDate(
+        val taxCodeRecordWithEndDate1 = TaxCodeSummary(
           1,
-=======
-        val dateOfCalculation = previousTaxYear.start.minusMonths(1)
-        val taxCodeRecord1 = TaxCodeRecord("1L", "", "Employer 1", true, dateOfCalculation.minusMonths(2),Some("123"),false,Primary)
-        val taxCodeRecord2 = TaxCodeRecord("2L", "", "Employer 1", true, dateOfCalculation.minusMonths(3),Some("321"),false,Secondary)
-        val taxCodeRecord3 = TaxCodeRecord("3L", "", "Employer 2", true, dateOfCalculation.minusMonths(5),Some("321"),false,Secondary)
-        val taxCodeRecord4 = TaxCodeRecord("4L", "", "Employer 2", true, dateOfCalculation.minusMonths(5),Some("321"),false,Secondary)
-        val taxCodeRecord5 = TaxCodeRecord("5L", "", "Employer 3", true, dateOfCalculation.minusMonths(5),Some("321"),false,Secondary)
-        val taxCodeRecord6 = TaxCodeRecord("6L", "", "Employer 3", true, dateOfCalculation.minusDays(4),Some("321"),false,Secondary)
-
-        val taxCodeRecordWithEndDate1 = TaxCodeSummary(
->>>>>>> 063dc564
           "1L",
           "",
           previousTaxYear.start,
@@ -1371,12 +1244,8 @@
           false,
           true
         )
-<<<<<<< HEAD
-        val taxCodeRecordWithEndDate3 = TaxCodeRecordWithEndDate(
+        val taxCodeRecordWithEndDate3 = TaxCodeSummary(
           3,
-=======
-        val taxCodeRecordWithEndDate3 = TaxCodeSummary(
->>>>>>> 063dc564
           "3L",
           "",
           previousTaxYear.start,
@@ -1386,12 +1255,8 @@
           false,
           false
         )
-<<<<<<< HEAD
-        val taxCodeRecordWithEndDate4 = TaxCodeRecordWithEndDate(
+        val taxCodeRecordWithEndDate4 = TaxCodeSummary(
           4,
-=======
-        val taxCodeRecordWithEndDate4 = TaxCodeSummary(
->>>>>>> 063dc564
           "4L",
           "",
           previousTaxYear.start,
@@ -1401,12 +1266,8 @@
           false,
           false
         )
-<<<<<<< HEAD
-        val taxCodeRecordWithEndDate6 = TaxCodeRecordWithEndDate(
+        val taxCodeRecordWithEndDate6 = TaxCodeSummary(
           6,
-=======
-        val taxCodeRecordWithEndDate6 = TaxCodeSummary(
->>>>>>> 063dc564
           "6L",
           "",
           previousTaxYear.start,
