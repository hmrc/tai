--- conflicted
+++ resolved
@@ -73,47 +73,38 @@
 
   "taxCodeIncome" must {
     "return the list of taxCodeIncomes for passed nino" in {
-<<<<<<< HEAD
-      val taxCodeIncome1 = TaxCodeIncome(EmploymentIncome, Some(1), BigDecimal(0),
-        "EmploymentIncome", "1150L", "Employer1", Week1Month1BasisOperation, Live, BigDecimal(0), BigDecimal(0), BigDecimal(0))
-
-      val taxCodeIncome2 = TaxCodeIncome(EmploymentIncome, Some(2), BigDecimal(0),
-        "EmploymentIncome", "1100L", "Employer2", OtherBasisOperation, Live, BigDecimal(0), BigDecimal(0), BigDecimal(0))
+      val taxCodeIncome1 = TaxCodeIncome(
+        EmploymentIncome,
+        Some(1),
+        BigDecimal(0),
+        "EmploymentIncome",
+        "1150L",
+        "Employer1",
+        Week1Month1BasisOperation,
+        Live,
+        BigDecimal(0),
+        BigDecimal(0),
+        BigDecimal(0)
+      )
+
+      val taxCodeIncome2 = TaxCodeIncome(
+        EmploymentIncome,
+        Some(2),
+        BigDecimal(0),
+        "EmploymentIncome",
+        "1100L",
+        "Employer2",
+        OtherBasisOperation,
+        Live,
+        BigDecimal(0),
+        BigDecimal(0),
+        BigDecimal(0))
 
       val taxCodeIncomes = Seq(taxCodeIncome1, taxCodeIncome2)
 
       val taxCodeIncome3 = taxCodeIncome1.copy(taxCode = taxCodeIncome1.taxCode + "X")
 
       val taxCodeIncomesResult = Seq(taxCodeIncome3, taxCodeIncome2)
-=======
-      val taxCodeIncomes = Seq(
-        TaxCodeIncome(
-          EmploymentIncome,
-          Some(1),
-          BigDecimal(0),
-          "EmploymentIncome",
-          "1150L",
-          "Employer1",
-          Week1Month1BasisOperation,
-          Live,
-          BigDecimal(0),
-          BigDecimal(0),
-          BigDecimal(0)
-        ),
-        TaxCodeIncome(
-          EmploymentIncome,
-          Some(2),
-          BigDecimal(0),
-          "EmploymentIncome",
-          "1100L",
-          "Employer2",
-          OtherBasisOperation,
-          Live,
-          BigDecimal(0),
-          BigDecimal(0),
-          BigDecimal(0))
-      )
->>>>>>> e13607ff
 
       val mockIncomeRepository = mock[IncomeRepository]
       when(mockIncomeRepository.taxCodeIncomes(any(), any())(any()))
@@ -321,36 +312,6 @@
         .result(sut.matchedTaxCodeIncomesForYear(nino, TaxYear().next, PensionIncome, Live)(HeaderCarrier()), 5.seconds)
 
       val expectedResult =
-<<<<<<< HEAD
-        Seq(IncomeSource(
-          TaxCodeIncome(
-            componentType = PensionIncome,
-            employmentId = Some(1),
-            amount = 1100,
-            description = "PensionIncome",
-            taxCode = "1150LX",
-            name = "Employer1",
-            basisOperation = Week1Month1BasisOperation,
-            status = Live,
-            inYearAdjustmentIntoCY = 0,
-            totalInYearAdjustment = 0,
-            inYearAdjustmentIntoCYPlusOne = 0
-          ),
-          Employment(
-            name = "company name",
-            payrollNumber = Some("888"),
-            startDate = LocalDate.parse(s"${TaxYear().next.year}-05-26"),
-            endDate = None,
-            annualAccounts = Seq.empty,
-            taxDistrictNumber = "",
-            payeNumber = "",
-            sequenceNumber = 1,
-            cessationPay = Some(100),
-            hasPayrolledBenefit = false,
-            receivingOccupationalPension = true
-          )
-        ))
-=======
         Seq(
           IncomeSource(
             TaxCodeIncome(
@@ -358,7 +319,7 @@
               employmentId = Some(1),
               amount = 1100,
               description = "PensionIncome",
-              taxCode = "1150L",
+              taxCode = "1150LX",
               name = "Employer1",
               basisOperation = Week1Month1BasisOperation,
               status = Live,
@@ -380,7 +341,6 @@
               receivingOccupationalPension = true
             )
           ))
->>>>>>> e13607ff
 
       result mustBe expectedResult
     }
