--- conflicted
+++ resolved
@@ -17,13 +17,8 @@
 package uk.gov.hmrc.tai.service.expenses
 
 import org.mockito.ArgumentMatchers.any
-<<<<<<< HEAD
-import org.mockito.Mockito._
-import uk.gov.hmrc.http.BadRequestException
-=======
 import uk.gov.hmrc.http.{BadRequestException, HttpResponse}
 import uk.gov.hmrc.tai.config.FeatureTogglesConfig
->>>>>>> 46e08573
 import uk.gov.hmrc.tai.connectors._
 import uk.gov.hmrc.tai.model.nps.NpsIabdRoot
 import uk.gov.hmrc.tai.util.BaseSpec
@@ -33,19 +28,9 @@
 class EmployeeExpensesServiceSpec extends BaseSpec  {
 
   private val mockDesConnector = mock[DesConnector]
-<<<<<<< HEAD
-  private val mockNpsConnector = mock[NpsConnector]
-  private val mockIabdConnector = mock[IabdConnector]
-
-  private val service = new EmployeeExpensesService(
-    desConnector = mockDesConnector,
-    npsConnector = mockNpsConnector,
-    iabdConnector = mockIabdConnector)
-=======
   private val mockFeaturesToggle = mock[FeatureTogglesConfig]
 
   private val service = new EmployeeExpensesService(desConnector = mockDesConnector)
->>>>>>> 46e08573
 
   private val iabd = 56
 
@@ -71,14 +56,7 @@
 
         val mockNpsConnector = mock[NpsConnector]
 
-<<<<<<< HEAD
-        val service = new EmployeeExpensesService(
-          desConnector = mockDesConnector,
-          npsConnector = mockNpsConnector,
-          iabdConnector = mockIabdConnector)
-=======
         val service = new EmployeeExpensesService(desConnector = mockDesConnector)
->>>>>>> 46e08573
 
         val result = service.getEmployeeExpenses(nino, taxYear, iabd)
 
