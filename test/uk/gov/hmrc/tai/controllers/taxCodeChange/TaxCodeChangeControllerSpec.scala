/*
 * Copyright 2018 HM Revenue & Customs
 *
 * Licensed under the Apache License, Version 2.0 (the "License");
 * you may not use this file except in compliance with the License.
 * You may obtain a copy of the License at
 *
 *     http://www.apache.org/licenses/LICENSE-2.0
 *
 * Unless required by applicable law or agreed to in writing, software
 * distributed under the License is distributed on an "AS IS" BASIS,
 * WITHOUT WARRANTIES OR CONDITIONS OF ANY KIND, either express or implied.
 * See the License for the specific language governing permissions and
 * limitations under the License.
 */

package uk.gov.hmrc.tai.controllers.taxCodeChange

import org.joda.time.LocalDate
import org.mockito.{Matchers, Mockito}
import org.mockito.Mockito.when
import org.scalatest.BeforeAndAfterEach
import org.scalatest.mock.MockitoSugar
import org.scalatestplus.play.PlaySpec
import play.api.libs.json.{JsBoolean, Json}
import play.api.mvc.Result
import play.api.test.FakeRequest
import play.api.test.Helpers.{status, _}
import uk.gov.hmrc.domain.Generator
import uk.gov.hmrc.http.HeaderCarrier
import uk.gov.hmrc.tai.config.FeatureTogglesConfig
import uk.gov.hmrc.tai.mocks.MockAuthenticationPredicate
import uk.gov.hmrc.tai.model.{TaxCodeMismatch, api}
import uk.gov.hmrc.tai.model.api.TaxCodeChange
import uk.gov.hmrc.tai.model.tai.TaxYear
import uk.gov.hmrc.tai.service.TaxCodeChangeService
import uk.gov.hmrc.tai.util.TaxCodeHistoryConstants

import scala.concurrent.{Await, Future}
import scala.util.Random

class TaxCodeChangeControllerSpec extends PlaySpec with MockitoSugar with MockAuthenticationPredicate with TaxCodeHistoryConstants with BeforeAndAfterEach {

  implicit val hc: HeaderCarrier = HeaderCarrier()

  "hasTaxCodeChanged" should {

    "return true" when {
      "there has been a tax code change" in {

        val testNino = ninoGenerator

        when(mockConfig.taxCodeChangeEnabled).thenReturn(true)
        when(taxCodeService.hasTaxCodeChanged(Matchers.any())(Matchers.any())).thenReturn(Future.successful(true))

        val response: Future[Result] = controller.hasTaxCodeChanged(testNino)(FakeRequest())

        status(response) mustBe OK

        contentAsJson(response) mustEqual Json.toJson(true)
      }
    }

    "return false" when {
      "there has not been a tax code change" in {

        val testNino = ninoGenerator

        when(mockConfig.taxCodeChangeEnabled).thenReturn(true)
        when(taxCodeService.hasTaxCodeChanged(Matchers.any())(Matchers.any())).thenReturn(Future.successful(false))

        val response: Future[Result] = controller.hasTaxCodeChanged(testNino)(FakeRequest())

        status(response) mustBe OK

        contentAsJson(response) mustEqual Json.toJson(false)
      }
    }

    "return false" when {
      "taxCodeChanged endpoint is toggled off" in {

        val testNino = ninoGenerator

        when(mockConfig.taxCodeChangeEnabled).thenReturn(false)

        val response: Future[Result] = controller.hasTaxCodeChanged(testNino)(FakeRequest())

        status(response) mustBe OK

        contentAsJson(response) mustEqual Json.toJson(false)
      }
    }
  }

  "taxCodeChange" should {
    "return given nino's tax code history for current (default) year" in {

      val date = LocalDate.now()
      val testNino = ninoGenerator
<<<<<<< HEAD
      val currentRecord = api.TaxCodeChangeRecord("b", Cumulative, date, date.minusDays(1), "Employer 1", Some("12345"), pensionIndicator = false, primary = true)
      val previousRecord = api.TaxCodeChangeRecord("a", Cumulative, date, date.minusDays(1), "Employer 2", Some("67890"), pensionIndicator = false, primary = true)

      when(mockTaxCodeService.taxCodeChange(Matchers.eq(testNino), Matchers.eq(TaxYear()))(Matchers.any()))
        .thenReturn(Future.successful(TaxCodeChange(Seq(currentRecord), Seq(previousRecord))))
=======
      val currentRecord = api.TaxCodeChangeRecord("b", Cumulative, date, date.minusDays(1), "Employer 1",
        Some("12345"), pensionIndicator = false, primary = true)
      val previousRecord = api.TaxCodeChangeRecord("a", Cumulative, date, date.minusDays(1), "Employer 2",
        Some("67890"), pensionIndicator = false, primary = true)
      when(taxCodeService.taxCodeChange(Matchers.eq(testNino))(Matchers.any())).thenReturn(
        Future.successful(TaxCodeChange(Seq(currentRecord), Seq(previousRecord))))
>>>>>>> f230e380

      val expectedResponse = Json.obj(
        "data" -> Json.obj(
          "current" -> Json.arr(Json.obj("taxCode" -> "b",
                                  "basisOfOperation" -> Cumulative,
                                  "startDate" -> date.toString,
                                  "endDate" -> date.minusDays(1).toString,
                                  "employerName" -> "Employer 1",
                                  "payrollNumber" -> "12345",
                                  "pensionIndicator" -> false,
                                  "primary" -> true)),
          "previous" -> Json.arr(Json.obj("taxCode" -> "a",
                                  "basisOfOperation" -> Cumulative,
                                  "startDate" -> date.toString,
                                  "endDate" -> date.minusDays(1).toString,
                                  "employerName" -> "Employer 2",
                                  "payrollNumber" -> "67890",
                                  "pensionIndicator" -> false,
                                  "primary" -> true))),
        "links" -> Json.arr())


      val response = controller.taxCodeChange(testNino)(FakeRequest())

      contentAsJson(response) mustEqual expectedResponse
    }

    "return given nino's tax code history for given year" in {

      val cyMinus1 = TaxYear().prev
      val date = LocalDate.now()
      val testNino = ninoGenerator
      val currentRecord = api.TaxCodeChangeRecord("b", Cumulative, date, date.minusDays(1), "Employer 1", Some("12345"), pensionIndicator = false, primary = true)
      val previousRecord = api.TaxCodeChangeRecord("a", Cumulative, date, date.minusDays(1), "Employer 2", Some("67890"), pensionIndicator = false, primary = true)

      when(mockTaxCodeService.taxCodeChange(Matchers.eq(testNino), Matchers.eq(cyMinus1))(Matchers.any()))
        .thenReturn(Future.successful(TaxCodeChange(Seq(currentRecord), Seq(previousRecord))))

      val expectedResponse = Json.obj(
        "data" -> Json.obj(
          "current" -> Json.arr(Json.obj("taxCode" -> "b",
            "basisOfOperation" -> Cumulative,
            "startDate" -> date.toString,
            "endDate" -> date.minusDays(1).toString,
            "employerName" -> "Employer 1",
            "payrollNumber" -> "12345",
            "pensionIndicator" -> false,
            "primary" -> true)),
          "previous" -> Json.arr(Json.obj("taxCode" -> "a",
            "basisOfOperation" -> Cumulative,
            "startDate" -> date.toString,
            "endDate" -> date.minusDays(1).toString,
            "employerName" -> "Employer 2",
            "payrollNumber" -> "67890",
            "pensionIndicator" -> false,
            "primary" -> true))),
        "links" -> Json.arr())

      val response = controller.taxCodeChange(testNino, cyMinus1)(FakeRequest())

      contentAsJson(response) mustEqual expectedResponse
    }

  }

  "taxCodeMismatch" should {

    val nino = ninoGenerator

    "return true and list of tax code changes" when {

      "there has been a tax code change but there is a mismatch between confirmed and unconfirmed codes" in {

        when(taxCodeService.taxCodeMismatch(Matchers.any())(Matchers.any())).thenReturn(Future.successful(TaxCodeMismatch(true, Seq("1185L","BR"), Seq("1185L"))))

        val expectedResponse = Json.obj(
          "data" -> Json.obj(
            "mismatch" -> true,
            "unconfirmedTaxCodes" -> Json.arr("1185L","BR"),
            "confirmedTaxCodes" -> Json.arr("1185L")
          ),
          "links" -> Json.arr())

        val result = controller.taxCodeMismatch(nino)(FakeRequest())

        contentAsJson(result) mustEqual expectedResponse
      }
    }

    "return false and list of tax code changes" when {

      "there has been a tax code change but there is a mismatch between confirmed and unconfirmed codes" in {

        when(taxCodeService.taxCodeMismatch(Matchers.any())(Matchers.any())).thenReturn(
          Future.successful(TaxCodeMismatch(true, Seq("1185L","BR"), Seq("1185L","BR"))))

        val expectedResponse = Json.obj(
          "data" -> Json.obj(
            "mismatch" -> true,
            "unconfirmedTaxCodes" -> Json.arr("1185L","BR"),
            "confirmedTaxCodes" -> Json.arr("1185L","BR")
          ),
          "links" -> Json.arr())

        val result = controller.taxCodeMismatch(nino)(FakeRequest())

        contentAsJson(result) mustEqual expectedResponse
      }
    }

  }

  val mockConfig: FeatureTogglesConfig = mock[FeatureTogglesConfig]
  val taxCodeService: TaxCodeChangeService = mock[TaxCodeChangeService]

<<<<<<< HEAD
  val mocksToReset = Seq(mockTaxCodeService)

  override protected def beforeEach(): Unit = {
    super.beforeEach()
    Mockito.reset(mocksToReset: _*)
  }

  private def controller = new TaxCodeChangeController(loggedInAuthenticationPredicate, mockTaxCodeService, mockConfig)
=======
  private def controller = new TaxCodeChangeController(loggedInAuthenticationPredicate, taxCodeService, mockConfig)
>>>>>>> f230e380
  private def ninoGenerator = new Generator(new Random).nextNino
}<|MERGE_RESOLUTION|>--- conflicted
+++ resolved
@@ -51,7 +51,7 @@
         val testNino = ninoGenerator
 
         when(mockConfig.taxCodeChangeEnabled).thenReturn(true)
-        when(taxCodeService.hasTaxCodeChanged(Matchers.any())(Matchers.any())).thenReturn(Future.successful(true))
+        when(mockTaxCodeService.hasTaxCodeChanged(Matchers.any())(Matchers.any())).thenReturn(Future.successful(true))
 
         val response: Future[Result] = controller.hasTaxCodeChanged(testNino)(FakeRequest())
 
@@ -67,7 +67,7 @@
         val testNino = ninoGenerator
 
         when(mockConfig.taxCodeChangeEnabled).thenReturn(true)
-        when(taxCodeService.hasTaxCodeChanged(Matchers.any())(Matchers.any())).thenReturn(Future.successful(false))
+        when(mockTaxCodeService.hasTaxCodeChanged(Matchers.any())(Matchers.any())).thenReturn(Future.successful(false))
 
         val response: Future[Result] = controller.hasTaxCodeChanged(testNino)(FakeRequest())
 
@@ -98,20 +98,11 @@
 
       val date = LocalDate.now()
       val testNino = ninoGenerator
-<<<<<<< HEAD
       val currentRecord = api.TaxCodeChangeRecord("b", Cumulative, date, date.minusDays(1), "Employer 1", Some("12345"), pensionIndicator = false, primary = true)
       val previousRecord = api.TaxCodeChangeRecord("a", Cumulative, date, date.minusDays(1), "Employer 2", Some("67890"), pensionIndicator = false, primary = true)
 
       when(mockTaxCodeService.taxCodeChange(Matchers.eq(testNino), Matchers.eq(TaxYear()))(Matchers.any()))
         .thenReturn(Future.successful(TaxCodeChange(Seq(currentRecord), Seq(previousRecord))))
-=======
-      val currentRecord = api.TaxCodeChangeRecord("b", Cumulative, date, date.minusDays(1), "Employer 1",
-        Some("12345"), pensionIndicator = false, primary = true)
-      val previousRecord = api.TaxCodeChangeRecord("a", Cumulative, date, date.minusDays(1), "Employer 2",
-        Some("67890"), pensionIndicator = false, primary = true)
-      when(taxCodeService.taxCodeChange(Matchers.eq(testNino))(Matchers.any())).thenReturn(
-        Future.successful(TaxCodeChange(Seq(currentRecord), Seq(previousRecord))))
->>>>>>> f230e380
 
       val expectedResponse = Json.obj(
         "data" -> Json.obj(
@@ -185,7 +176,7 @@
 
       "there has been a tax code change but there is a mismatch between confirmed and unconfirmed codes" in {
 
-        when(taxCodeService.taxCodeMismatch(Matchers.any())(Matchers.any())).thenReturn(Future.successful(TaxCodeMismatch(true, Seq("1185L","BR"), Seq("1185L"))))
+        when(mockTaxCodeService.taxCodeMismatch(Matchers.any())(Matchers.any())).thenReturn(Future.successful(TaxCodeMismatch(true, Seq("1185L","BR"), Seq("1185L"))))
 
         val expectedResponse = Json.obj(
           "data" -> Json.obj(
@@ -205,7 +196,7 @@
 
       "there has been a tax code change but there is a mismatch between confirmed and unconfirmed codes" in {
 
-        when(taxCodeService.taxCodeMismatch(Matchers.any())(Matchers.any())).thenReturn(
+        when(mockTaxCodeService.taxCodeMismatch(Matchers.any())(Matchers.any())).thenReturn(
           Future.successful(TaxCodeMismatch(true, Seq("1185L","BR"), Seq("1185L","BR"))))
 
         val expectedResponse = Json.obj(
@@ -225,9 +216,8 @@
   }
 
   val mockConfig: FeatureTogglesConfig = mock[FeatureTogglesConfig]
-  val taxCodeService: TaxCodeChangeService = mock[TaxCodeChangeService]
-
-<<<<<<< HEAD
+  val mockTaxCodeService: TaxCodeChangeService = mock[TaxCodeChangeService]
+
   val mocksToReset = Seq(mockTaxCodeService)
 
   override protected def beforeEach(): Unit = {
@@ -236,8 +226,6 @@
   }
 
   private def controller = new TaxCodeChangeController(loggedInAuthenticationPredicate, mockTaxCodeService, mockConfig)
-=======
-  private def controller = new TaxCodeChangeController(loggedInAuthenticationPredicate, taxCodeService, mockConfig)
->>>>>>> f230e380
+
   private def ninoGenerator = new Generator(new Random).nextNino
 }