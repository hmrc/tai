--- conflicted
+++ resolved
@@ -98,18 +98,12 @@
       val taxCodeId = RandomInt(3)
       val date = LocalDate.now()
       val testNino = ninoGenerator
-<<<<<<< HEAD
-      val currentRecord = api.TaxCodeChangeRecord("b", taxCodeId, Cumulative, date, date.minusDays(1), "Employer 1", Some("12345"), pensionIndicator = false, primary = true)
-      val previousRecord = api.TaxCodeChangeRecord("a", taxCodeId, Cumulative, date, date.minusDays(1), "Employer 2", Some("67890"), pensionIndicator = false, primary = true)
-      when(mockTaxCodeService.taxCodeChange(testNino)).thenReturn(Future.successful(TaxCodeChange(Seq(currentRecord), Seq(previousRecord))))
-=======
-      val currentRecord = api.TaxCodeRecordWithEndDate("b", Cumulative, date, date.minusDays(1), "Employer 1",
+      val currentRecord = api.TaxCodeRecordWithEndDate("b", taxCodeId, Cumulative, date, date.minusDays(1), "Employer 1",
         Some("12345"), pensionIndicator = false, primary = true)
-      val previousRecord = api.TaxCodeRecordWithEndDate("a", Cumulative, date, date.minusDays(1), "Employer 2",
+      val previousRecord = api.TaxCodeRecordWithEndDate("a", taxCodeId, Cumulative, date, date.minusDays(1), "Employer 2",
         Some("67890"), pensionIndicator = false, primary = true)
       when(taxCodeService.taxCodeChange(Matchers.eq(testNino))(Matchers.any())).thenReturn(
         Future.successful(TaxCodeChange(Seq(currentRecord), Seq(previousRecord))))
->>>>>>> 8487fb8d
 
       val expectedResponse = Json.obj(
         "data" -> Json.obj(
