/*
 * Copyright 2019 HM Revenue & Customs
 *
 * Licensed under the Apache License, Version 2.0 (the "License");
 * you may not use this file except in compliance with the License.
 * You may obtain a copy of the License at
 *
 *     http://www.apache.org/licenses/LICENSE-2.0
 *
 * Unless required by applicable law or agreed to in writing, software
 * distributed under the License is distributed on an "AS IS" BASIS,
 * WITHOUT WARRANTIES OR CONDITIONS OF ANY KIND, either express or implied.
 * See the License for the specific language governing permissions and
 * limitations under the License.
 */

package uk.gov.hmrc.tai.controllers.income

import org.joda.time.LocalDate
import org.mockito.Matchers
import org.mockito.Matchers.any
import org.mockito.Mockito.{times, verify, when}
import org.scalatest.concurrent.ScalaFutures
import org.scalatest.mock.MockitoSugar
import org.scalatestplus.play.PlaySpec
import play.api.libs.json.{JsArray, JsNull, JsValue, Json}
import play.api.test.Helpers._
import play.api.test.{FakeHeaders, FakeRequest}
import uk.gov.hmrc.auth.core.MissingBearerToken
import uk.gov.hmrc.domain.{Generator, Nino}
import uk.gov.hmrc.http.logging.SessionId
import uk.gov.hmrc.http.{BadRequestException, HeaderCarrier, NotFoundException}
import uk.gov.hmrc.tai.controllers.predicates.AuthenticationPredicate
import uk.gov.hmrc.tai.mocks.MockAuthenticationPredicate
import uk.gov.hmrc.tai.model.api.ApiFormats
import uk.gov.hmrc.tai.model.domain._
import uk.gov.hmrc.tai.model.domain.formatters.income.TaxCodeIncomeSourceAPIFormatters
import uk.gov.hmrc.tai.model.domain.income._
import uk.gov.hmrc.tai.model.domain.requests.UpdateTaxCodeIncomeRequest
import uk.gov.hmrc.tai.model.domain.response.{IncomeUpdateFailed, IncomeUpdateResponse, IncomeUpdateSuccess, InvalidAmount}
import uk.gov.hmrc.tai.model.tai.TaxYear
<<<<<<< HEAD
import uk.gov.hmrc.tai.service.{EmploymentService, IncomeService, TaxAccountService}

=======
import uk.gov.hmrc.tai.service.{IncomeService, TaxAccountService}
>>>>>>> f6fcdb99
import scala.concurrent.Future
import scala.util.Random

class IncomeControllerSpec extends PlaySpec
  with MockitoSugar
  with TaxCodeIncomeSourceAPIFormatters
  with MockAuthenticationPredicate
  with ApiFormats {

  private implicit val hc: HeaderCarrier = HeaderCarrier(sessionId = Some(SessionId("TEST")))
  private val nino = new Generator(new Random).nextNino

  private val untaxedInterest = UntaxedInterest(UntaxedInterestIncome, None, 123, "Untaxed Interest", Seq.empty[BankAccount])

  private def createSUT(incomeService: IncomeService = mock[IncomeService],
                        taxAccountService: TaxAccountService = mock[TaxAccountService],
                        employmentService: EmploymentService = mock[EmploymentService],
                        authentication: AuthenticationPredicate = loggedInAuthenticationPredicate) =
    new IncomeController(incomeService, taxAccountService, employmentService, authentication)

  val employmentId = 1
  val mockTaxAccountService = generateMockAccountServiceWithAnyResponse
  "untaxedInterest" must {

    "return NOT AUTHORISED" when {
      "the user is not logged in" in {
        val sut = createSUT(authentication = notLoggedInAuthenticationPredicate)
        val result = sut.untaxedInterest(nino)(FakeRequest())
        ScalaFutures.whenReady(result.failed) { e =>
          e mustBe a[MissingBearerToken]
        }
      }
    }

    "return OK with untaxed interest" when {
      "untaxed interest is returned by income service" in {
        val mockIncomeService = mock[IncomeService]
        when(mockIncomeService.untaxedInterest(any())(any()))
          .thenReturn(Future.successful(Some(untaxedInterest)))

        val SUT = createSUT(mockIncomeService)
        val result = SUT.untaxedInterest(nino)(FakeRequest())

        status(result) mustBe OK

        val expectedJson = Json.obj(
          "data" -> Json.obj(
            "incomeComponentType" -> "UntaxedInterestIncome",
            "amount" -> 123,
            "description" -> "Untaxed Interest",
            "bankAccounts" -> JsArray()
          )
          ,
          "links" -> Json.arr()
        )

        contentAsJson(result) mustBe expectedJson
      }
    }

    "return Not Found" when {
      "None is returned by income service" in {
        val mockIncomeService = mock[IncomeService]
        when(mockIncomeService.untaxedInterest(any())(any()))
          .thenReturn(Future.successful(None))

        val SUT = createSUT(mockIncomeService)
        val result = SUT.untaxedInterest(nino)(FakeRequest())

        status(result) mustBe NOT_FOUND
      }

      "a Not Found Exception occurs" in {
        val mockIncomeService = mock[IncomeService]
        when(mockIncomeService.untaxedInterest(any())(any()))
          .thenReturn(Future.failed(new NotFoundException("Error")))

        val SUT = createSUT(mockIncomeService)
        val result = SUT.untaxedInterest(nino)(FakeRequest())

        status(result) mustBe NOT_FOUND
      }
    }
  }

  "taxCodeIncomesForYear" must {

    "return NOT AUTHORISED" when {
      "the user is not logged in" in {
        val sut = createSUT(authentication = notLoggedInAuthenticationPredicate)
        val result = sut.taxCodeIncomesForYear(nino, TaxYear().next)(FakeRequest())
        ScalaFutures.whenReady(result.failed) { e =>
          e mustBe a[MissingBearerToken]
        }
      }
    }

    "return Not Found" when {
      "Nil is returned by income service" in {
        val mockIncomeService = mock[IncomeService]
        when(mockIncomeService.taxCodeIncomes(any(), Matchers.eq(TaxYear().next))(any()))
          .thenReturn(Future.successful(Seq.empty[TaxCodeIncome]))

        val SUT = createSUT(mockIncomeService)
        val result = SUT.taxCodeIncomesForYear(nino, TaxYear().next)(FakeRequest())

        status(result) mustBe NOT_FOUND
      }

      "a Not Found Exception occurs" in {
        val mockIncomeService = mock[IncomeService]
        when(mockIncomeService.taxCodeIncomes(any(), Matchers.eq(TaxYear().next))(any()))
          .thenReturn(Future.failed(new NotFoundException("Error")))

        val SUT = createSUT(mockIncomeService)
        val result = SUT.taxCodeIncomesForYear(nino, TaxYear().next)(FakeRequest())

        status(result) mustBe NOT_FOUND
      }
    }

    "return Ok with tax code incomes" when {
      "a list of tax code incomes is returned by income service" in {
        val taxCodeIncomes = Seq(TaxCodeIncome(EmploymentIncome, Some(1), BigDecimal(1100),
          "EmploymentIncome", "1150L", "Employer1", Week1Month1BasisOperation, Live, BigDecimal(0), BigDecimal(0), BigDecimal(0)),
          TaxCodeIncome(EmploymentIncome, Some(2), BigDecimal(0),
            "EmploymentIncome", "1100L", "Employer2", OtherBasisOperation, PotentiallyCeased, BigDecimal(321.12), BigDecimal(0), BigDecimal(0)))

        val mockIncomeService = mock[IncomeService]
        when(mockIncomeService.taxCodeIncomes(any(), Matchers.eq(TaxYear().next))(any()))
          .thenReturn(Future.successful(taxCodeIncomes))

        val SUT = createSUT(mockIncomeService)
        val result = SUT.taxCodeIncomesForYear(nino, TaxYear().next)(FakeRequest())

        status(result) mustBe OK

        val expectedJson = Json.obj(
          "data" -> Json.arr(
            Json.obj(
              "componentType" -> "EmploymentIncome",
              "employmentId" -> 1,
              "amount" -> 1100,
              "description" -> "EmploymentIncome",
              "taxCode" -> "1150L",
              "name" -> "Employer1",
              "basisOperation" -> "Week1Month1BasisOperation",
              "status" -> "Live",
              "inYearAdjustmentIntoCY" -> 0,
              "totalInYearAdjustment" -> 0,
              "inYearAdjustmentIntoCYPlusOne" -> 0),
            Json.obj(
              "componentType" -> "EmploymentIncome",
              "employmentId" -> 2,
              "amount" -> 0,
              "description" -> "EmploymentIncome",
              "taxCode" -> "1100L",
              "name" -> "Employer2",
              "basisOperation" -> "OtherBasisOperation",
              "status" -> "PotentiallyCeased",
              "inYearAdjustmentIntoCY" -> 321.12,
              "totalInYearAdjustment" -> 0,
              "inYearAdjustmentIntoCYPlusOne" -> 0)
          )
          ,
          "links" -> Json.arr()
        )

        contentAsJson(result) mustBe expectedJson
      }
    }
  }

  "liveMatchedTaxCodeIncomesForYear" must {

    val taxCodeIncomes = Seq(TaxCodeIncome(PensionIncome, Some(1), BigDecimal(1100),
      "PensionIncome", "1150L", "Employer1", Week1Month1BasisOperation, Live, BigDecimal(0), BigDecimal(0), BigDecimal(0)),
      TaxCodeIncome(EmploymentIncome, Some(2), BigDecimal(0),
        "EmploymentIncome", "1100L", "Employer2", OtherBasisOperation, Live, BigDecimal(321.12), BigDecimal(0), BigDecimal(0)),
      TaxCodeIncome(EmploymentIncome, Some(3), BigDecimal(0),
        "EmploymentIncome", "1100L", "Employer2", OtherBasisOperation, Live, BigDecimal(321.12), BigDecimal(0), BigDecimal(0)))

    val employment = Employment("company name", Some("888"), new LocalDate(TaxYear().next.year, 5, 26),
      None, Nil, "", "", 2, Some(100), hasPayrolledBenefit = false, receivingOccupationalPension = true)
    val employments = Seq(employment, employment.copy(sequenceNumber = 1))

    "return list of live and matched Employments & TaxCodeIncomes as IncomeSource for a given year" in {
      val mockIncomeService = mock[IncomeService]
      when(mockIncomeService.taxCodeIncomes(any(), Matchers.eq(TaxYear().next))(any()))
        .thenReturn(Future.successful(taxCodeIncomes))

      val mockEmploymentService = mock[EmploymentService]
      when(mockEmploymentService.employments(any[Nino], any[TaxYear])(any[HeaderCarrier]))
        .thenReturn(Future.successful(employments))

      val sut = createSUT(incomeService = mockIncomeService, employmentService = mockEmploymentService, authentication = loggedInAuthenticationPredicate)
      val result = sut.matchedTaxCodeIncomesForYear(nino, TaxYear().next, "EmploymentIncome", "Live")(FakeRequest())

      status(result) mustBe OK

      val expectedIncomeSource = Json.toJson(IncomeSource(TaxCodeIncome(EmploymentIncome, Some(2), BigDecimal(0),
        "EmploymentIncome", "1100L", "Employer2", OtherBasisOperation, Live, BigDecimal(321.12), BigDecimal(0), BigDecimal(0)),
        employment
      ))

      val expectedJson = Json.obj(
        "data" -> Json.arr(expectedIncomeSource),
        "links" -> Json.arr()
      )

      contentAsJson(result) mustBe expectedJson
    }

    "return list of ceased and matched Employments & TaxCodeIncomes as IncomeSource for a given year" in {
      val mockIncomeService = mock[IncomeService]
      when(mockIncomeService.taxCodeIncomes(any(), Matchers.eq(TaxYear().next))(any()))
        .thenReturn(Future.successful(Seq(
          TaxCodeIncome(EmploymentIncome, Some(2), BigDecimal(0),
            "EmploymentIncome", "1100L", "Employer2", OtherBasisOperation, Ceased, BigDecimal(321.12), BigDecimal(0), BigDecimal(0))
        )))

      val mockEmploymentService = mock[EmploymentService]
      when(mockEmploymentService.employments(any[Nino], any[TaxYear])(any[HeaderCarrier]))
        .thenReturn(Future.successful(employments))

      val sut = createSUT(incomeService = mockIncomeService, employmentService = mockEmploymentService, authentication = loggedInAuthenticationPredicate)
      val result = sut.matchedTaxCodeIncomesForYear(nino, TaxYear().next, "EmploymentIncome", "Ceased")(FakeRequest())

      status(result) mustBe OK

      val expectedIncomeSource = Json.toJson(IncomeSource(TaxCodeIncome(EmploymentIncome, Some(2), BigDecimal(0),
        "EmploymentIncome", "1100L", "Employer2", OtherBasisOperation, Ceased, BigDecimal(321.12), BigDecimal(0), BigDecimal(0)),
        employment
      ))

      val expectedJson = Json.obj(
        "data" -> Json.arr(expectedIncomeSource),
        "links" -> Json.arr()
      )

      contentAsJson(result) mustBe expectedJson
    }

    "return list of potentially ceased and matched Employments & TaxCodeIncomes as IncomeSource for a given year" in {
      val mockIncomeService = mock[IncomeService]
      when(mockIncomeService.taxCodeIncomes(any(), Matchers.eq(TaxYear().next))(any()))
        .thenReturn(Future.successful(Seq(
          TaxCodeIncome(EmploymentIncome, Some(2), BigDecimal(0),
            "EmploymentIncome", "1100L", "Employer2", OtherBasisOperation, PotentiallyCeased, BigDecimal(321.12), BigDecimal(0), BigDecimal(0))
        )))

      val mockEmploymentService = mock[EmploymentService]
      when(mockEmploymentService.employments(any[Nino], any[TaxYear])(any[HeaderCarrier]))
        .thenReturn(Future.successful(employments))

      val sut = createSUT(incomeService = mockIncomeService, employmentService = mockEmploymentService, authentication = loggedInAuthenticationPredicate)
      val result = sut.matchedTaxCodeIncomesForYear(nino, TaxYear().next, "EmploymentIncome", "PotentiallyCeased")(FakeRequest())

      status(result) mustBe OK

      val expectedIncomeSource = Json.toJson(IncomeSource(TaxCodeIncome(EmploymentIncome, Some(2), BigDecimal(0),
        "EmploymentIncome", "1100L", "Employer2", OtherBasisOperation, PotentiallyCeased, BigDecimal(321.12), BigDecimal(0), BigDecimal(0)),
        employment
      ))

      val expectedJson = Json.obj(
        "data" -> Json.arr(expectedIncomeSource),
        "links" -> Json.arr()
      )

      contentAsJson(result) mustBe expectedJson
    }

    "return Not Found when no records match" in {
      val mockIncomeService = mock[IncomeService]
      when(mockIncomeService.taxCodeIncomes(any(), Matchers.eq(TaxYear().next))(any()))
        .thenReturn(Future.successful(Seq(
          TaxCodeIncome(EmploymentIncome, None, BigDecimal(0),
            "EmploymentIncome", "1100L", "Employer2", OtherBasisOperation, PotentiallyCeased, BigDecimal(321.12), BigDecimal(0), BigDecimal(0))
        )))

      val mockEmploymentService = mock[EmploymentService]
      when(mockEmploymentService.employments(any[Nino], any[TaxYear])(any[HeaderCarrier]))
        .thenReturn(Future.successful(employments))

      val sut = createSUT(incomeService = mockIncomeService, employmentService = mockEmploymentService, authentication = loggedInAuthenticationPredicate)
      val result = sut.matchedTaxCodeIncomesForYear(nino, TaxYear().next, "EmploymentIncome", "PotentiallyCeased")(FakeRequest())

      status(result) mustBe NOT_FOUND
    }

    "return list of live and matched pension TaxCodeIncomes for a given year" in {
      val mockIncomeService = mock[IncomeService]
      when(mockIncomeService.taxCodeIncomes(any(), Matchers.eq(TaxYear().next))(any()))
        .thenReturn(Future.successful(taxCodeIncomes))

      val mockEmploymentService = mock[EmploymentService]
      when(mockEmploymentService.employments(any[Nino], any[TaxYear])(any[HeaderCarrier]))
        .thenReturn(Future.successful(employments))

      val sut = createSUT(incomeService = mockIncomeService, employmentService = mockEmploymentService, authentication = loggedInAuthenticationPredicate)
      val result = sut.matchedTaxCodeIncomesForYear(nino, TaxYear().next, "PensionIncome", "Live")(FakeRequest())

      status(result) mustBe OK

      val expectedJson =
        Json.parse("""
          |{
          |    "data":[
          |       {
          |          "taxCodeIncome":{
          |             "componentType":"PensionIncome",
          |             "employmentId":1,
          |             "amount":1100,
          |             "description":"PensionIncome",
          |             "taxCode":"1150L",
          |             "name":"Employer1",
          |             "basisOperation":"Week1Month1BasisOperation",
          |             "status":"Live",
          |             "inYearAdjustmentIntoCY":0,
          |             "totalInYearAdjustment":0,
          |             "inYearAdjustmentIntoCYPlusOne":0
          |          },
          |          "employment":{
          |             "name":"company name",
          |             "payrollNumber":"888",
          |             "startDate":"2019-05-26",
          |             "annualAccounts":[
          |
          |             ],
          |             "taxDistrictNumber":"",
          |             "payeNumber":"",
          |             "sequenceNumber":1,
          |             "cessationPay":100,
          |             "hasPayrolledBenefit":false,
          |             "receivingOccupationalPension":true
          |          }
          |       }
          |    ],
          |    "links":[
          |
          |    ]
          | }
        """.stripMargin)

      contentAsJson(result) mustBe expectedJson
    }

    "return NotFound when there are no matching live employments" in {
      val mockIncomeService = mock[IncomeService]
      when(mockIncomeService.taxCodeIncomes(any(), Matchers.eq(TaxYear().next))(any()))
        .thenReturn(Future.successful(taxCodeIncomes))

      val mockEmploymentService = mock[EmploymentService]
      when(mockEmploymentService.employments(any[Nino], any[TaxYear])(any[HeaderCarrier]))
        .thenReturn(Future.successful(Seq(employment.copy(sequenceNumber = 99))))

      val sut = createSUT(incomeService = mockIncomeService, employmentService = mockEmploymentService, authentication = loggedInAuthenticationPredicate)
      val result = sut.matchedTaxCodeIncomesForYear(nino, TaxYear().next, "EmploymentIncome", "Live")(FakeRequest())

      status(result) mustBe NOT_FOUND
    }

    "return NotFound when there are no matching live pensions" in {
      val mockIncomeService = mock[IncomeService]
      when(mockIncomeService.taxCodeIncomes(any(), Matchers.eq(TaxYear().next))(any()))
        .thenReturn(Future.successful(taxCodeIncomes))

      val mockEmploymentService = mock[EmploymentService]
      when(mockEmploymentService.employments(any[Nino], any[TaxYear])(any[HeaderCarrier]))
        .thenReturn(Future.successful(Seq(employment.copy(sequenceNumber = 99))))

      val sut = createSUT(incomeService = mockIncomeService, employmentService = mockEmploymentService, authentication = loggedInAuthenticationPredicate)
      val result = sut.matchedTaxCodeIncomesForYear(nino, TaxYear().next, "PensionIncome", "Live")(FakeRequest())

      status(result) mustBe NOT_FOUND
    }

    "return NotFound when there are no TaxCodeIncome records for a given nino" in {
      val mockIncomeService = mock[IncomeService]
      when(mockIncomeService.taxCodeIncomes(any(), Matchers.eq(TaxYear().next))(any()))
        .thenReturn(Future.successful(Seq.empty[TaxCodeIncome]))

      val mockEmploymentService = mock[EmploymentService]
      when(mockEmploymentService.employments(any[Nino], any[TaxYear])(any[HeaderCarrier]))
        .thenReturn(Future.successful(Seq(employment)))

      val sut = createSUT(incomeService = mockIncomeService, employmentService = mockEmploymentService, authentication = loggedInAuthenticationPredicate)
      val result = sut.matchedTaxCodeIncomesForYear(nino, TaxYear().next, "PensionIncome", "Live")(FakeRequest())

      status(result) mustBe NOT_FOUND
    }

    "return NotFound when there are no employment records for a given nino" in {
      val mockIncomeService = mock[IncomeService]
      when(mockIncomeService.taxCodeIncomes(any(), Matchers.eq(TaxYear().next))(any()))
        .thenReturn(Future.successful(taxCodeIncomes))

      val mockEmploymentService = mock[EmploymentService]
      when(mockEmploymentService.employments(any[Nino], any[TaxYear])(any[HeaderCarrier]))
        .thenReturn(Future.successful(Seq.empty[Employment]))

      val sut = createSUT(incomeService = mockIncomeService, employmentService = mockEmploymentService, authentication = loggedInAuthenticationPredicate)
      val result = sut.matchedTaxCodeIncomesForYear(nino, TaxYear().next, "PensionIncome", "Live")(FakeRequest())

      status(result) mustBe NOT_FOUND
    }

    "return NotFound when given an invalid or non-existent income type" in {
      val mockIncomeService = mock[IncomeService]
      when(mockIncomeService.taxCodeIncomes(any(), Matchers.eq(TaxYear().next))(any()))
        .thenReturn(Future.successful(taxCodeIncomes))

      val mockEmploymentService = mock[EmploymentService]
      when(mockEmploymentService.employments(any[Nino], any[TaxYear])(any[HeaderCarrier]))
        .thenReturn(Future.successful(Seq(employment)))

      val sut = createSUT(incomeService = mockIncomeService, employmentService = mockEmploymentService, authentication = loggedInAuthenticationPredicate)
      val result = sut.matchedTaxCodeIncomesForYear(nino, TaxYear().next, "BananaIncome", "Live")(FakeRequest())

      status(result) mustBe NOT_FOUND
    }

    "return NotAuthorized when the user is not logged in" in {
      val sut = createSUT(authentication = notLoggedInAuthenticationPredicate)
      val result = sut.matchedTaxCodeIncomesForYear(nino, TaxYear().next, "EmploymentIncome", "Live")(FakeRequest())
      ScalaFutures.whenReady(result.failed) { e =>
        e mustBe a[MissingBearerToken]
      }
    }

    "return NotFound when a NotFoundException occurs" in {
      val mockIncomeService = mock[IncomeService]
      when(mockIncomeService.taxCodeIncomes(any(), Matchers.eq(TaxYear().next))(any()))
        .thenReturn(Future.failed(new NotFoundException("Error")))

      val SUT = createSUT(mockIncomeService)
      val result = SUT.matchedTaxCodeIncomesForYear(nino, TaxYear().next, "EmploymentIncome", "Live")(FakeRequest())

      status(result) mustBe NOT_FOUND
    }

    "return BadRequest when a BadRequestException occurs" in {
      val mockIncomeService = mock[IncomeService]
      when(mockIncomeService.taxCodeIncomes(any(), Matchers.eq(TaxYear().next))(any()))
        .thenReturn(Future.failed(new BadRequestException("Error")))

      val SUT = createSUT(mockIncomeService)
      val result = SUT.matchedTaxCodeIncomesForYear(nino, TaxYear().next, "EmploymentIncome", "Live")(FakeRequest())

      status(result) mustBe BAD_REQUEST
    }
  }

  "nonMatchingCeasedEmployments" must {

    val taxCodeIncomes = Seq(TaxCodeIncome(PensionIncome, Some(1), BigDecimal(1100),
      "PensionIncome", "1150L", "Employer1", Week1Month1BasisOperation, Live, BigDecimal(0), BigDecimal(0), BigDecimal(0)),
      TaxCodeIncome(EmploymentIncome, Some(2), BigDecimal(0),
        "EmploymentIncome", "1100L", "Employer2", OtherBasisOperation, Ceased, BigDecimal(321.12), BigDecimal(0), BigDecimal(0)),
      TaxCodeIncome(EmploymentIncome, Some(3), BigDecimal(0),
        "EmploymentIncome", "1100L", "Employer2", OtherBasisOperation, Live, BigDecimal(321.12), BigDecimal(0), BigDecimal(0)))

    val employment = Employment("company name", Some("888"), new LocalDate(TaxYear().next.year, 5, 26),
      None, Nil, "", "", 2, Some(100), hasPayrolledBenefit = false, receivingOccupationalPension = true)

    "return list of non matching ceased employments when some employments do have an end date" in {
      val employments = Seq(employment, employment.copy(sequenceNumber = 1, endDate =  Some(new LocalDate(TaxYear().next.year, 8, 10))))

      val mockIncomeService = mock[IncomeService]
      when(mockIncomeService.taxCodeIncomes(any(), Matchers.eq(TaxYear().next))(any()))
        .thenReturn(Future.successful(taxCodeIncomes))

      val mockEmploymentService = mock[EmploymentService]
      when(mockEmploymentService.employments(any[Nino], any[TaxYear])(any[HeaderCarrier]))
        .thenReturn(Future.successful(employments))

      val ty = TaxYear().next
      val sut = createSUT(incomeService = mockIncomeService, employmentService = mockEmploymentService, authentication = loggedInAuthenticationPredicate)
      val result = sut.nonMatchingCeasedEmployments(nino, ty)(FakeRequest())

      status(result) mustBe OK

      val expectedJson = Json.obj(
        "data" -> Json.arr(employment.copy(sequenceNumber = 1, endDate =  Some(new LocalDate(TaxYear().next.year, 8, 10)))),
        "links" -> Json.arr()
      )

      contentAsJson(result) mustBe expectedJson
    }

    "return Not Found when no employments have an end date" in {
      val employments = Seq(employment, employment.copy(sequenceNumber = 1))

      val mockIncomeService = mock[IncomeService]
      when(mockIncomeService.taxCodeIncomes(any(), Matchers.eq(TaxYear().next))(any()))
        .thenReturn(Future.successful(taxCodeIncomes))

      val mockEmploymentService = mock[EmploymentService]
      when(mockEmploymentService.employments(any[Nino], any[TaxYear])(any[HeaderCarrier]))
        .thenReturn(Future.successful(employments))

      val ty = TaxYear().next
      val sut = createSUT(incomeService = mockIncomeService, employmentService = mockEmploymentService, authentication = loggedInAuthenticationPredicate)
      val result = sut.nonMatchingCeasedEmployments(nino, ty)(FakeRequest())

      status(result) mustBe NOT_FOUND
    }

    "return Not Found when TaxCodeIncomes do not have an Id" in {
      val employments = Seq(employment, employment.copy(sequenceNumber = 1))

      val mockIncomeService = mock[IncomeService]
      when(mockIncomeService.taxCodeIncomes(any(), Matchers.eq(TaxYear().next))(any()))
        .thenReturn(Future.successful(Seq(
          TaxCodeIncome(EmploymentIncome, None, BigDecimal(0),
            "EmploymentIncome", "1100L", "Employer2", OtherBasisOperation, Ceased, BigDecimal(321.12), BigDecimal(0), BigDecimal(0))
        )))

      val mockEmploymentService = mock[EmploymentService]
      when(mockEmploymentService.employments(any[Nino], any[TaxYear])(any[HeaderCarrier]))
        .thenReturn(Future.successful(employments))

      val ty = TaxYear().next
      val sut = createSUT(incomeService = mockIncomeService, employmentService = mockEmploymentService, authentication = loggedInAuthenticationPredicate)
      val result = sut.nonMatchingCeasedEmployments(nino, ty)(FakeRequest())

      status(result) mustBe NOT_FOUND
    }

    "return NotFound when there are no TaxCodeIncome records for a given nino" in {
      val employments = Seq(employment, employment.copy(sequenceNumber = 1))

      val mockIncomeService = mock[IncomeService]
      when(mockIncomeService.taxCodeIncomes(any(), Matchers.eq(TaxYear().next))(any()))
        .thenReturn(Future.successful(Seq.empty[TaxCodeIncome]))

      val mockEmploymentService = mock[EmploymentService]
      when(mockEmploymentService.employments(any[Nino], any[TaxYear])(any[HeaderCarrier]))
        .thenReturn(Future.successful(employments))

      val ty = TaxYear().next
      val sut = createSUT(incomeService = mockIncomeService, employmentService = mockEmploymentService, authentication = loggedInAuthenticationPredicate)
      val result = sut.nonMatchingCeasedEmployments(nino, ty)(FakeRequest())

      status(result) mustBe NOT_FOUND
    }

    "return NotFound when there are no employment records for a given nino" in {
      val mockIncomeService = mock[IncomeService]
      when(mockIncomeService.taxCodeIncomes(any(), Matchers.eq(TaxYear().next))(any()))
        .thenReturn(Future.successful(Seq(
          TaxCodeIncome(EmploymentIncome, None, BigDecimal(0),
            "EmploymentIncome", "1100L", "Employer2", OtherBasisOperation, Ceased, BigDecimal(321.12), BigDecimal(0), BigDecimal(0))
        )))

      val mockEmploymentService = mock[EmploymentService]
      when(mockEmploymentService.employments(any[Nino], any[TaxYear])(any[HeaderCarrier]))
        .thenReturn(Future.successful(Seq.empty[Employment]))

      val ty = TaxYear().next
      val sut = createSUT(incomeService = mockIncomeService, employmentService = mockEmploymentService, authentication = loggedInAuthenticationPredicate)
      val result = sut.nonMatchingCeasedEmployments(nino, ty)(FakeRequest())

      status(result) mustBe NOT_FOUND
    }

    "return NotAuthorized when the user is not logged in" in {
      val sut = createSUT(authentication = notLoggedInAuthenticationPredicate)
      val result = sut.nonMatchingCeasedEmployments(nino, TaxYear().next)(FakeRequest())
      ScalaFutures.whenReady(result.failed) { e =>
        e mustBe a[MissingBearerToken]
      }
    }

    "return NotFound when a NotFoundException occurs" in {
      val mockIncomeService = mock[IncomeService]
      when(mockIncomeService.taxCodeIncomes(any(), Matchers.eq(TaxYear().next))(any()))
        .thenReturn(Future.failed(new NotFoundException("Error")))

      val SUT = createSUT(mockIncomeService)
      val result = SUT.nonMatchingCeasedEmployments(nino, TaxYear().next)(FakeRequest())

      status(result) mustBe NOT_FOUND
    }

    "return BadRequest when a BadRequestException occurs" in {
      val mockIncomeService = mock[IncomeService]
      when(mockIncomeService.taxCodeIncomes(any(), Matchers.eq(TaxYear().next))(any()))
        .thenReturn(Future.failed(new BadRequestException("Error")))

      val SUT = createSUT(mockIncomeService)
      val result = SUT.nonMatchingCeasedEmployments(nino, TaxYear().next)(FakeRequest())

      status(result) mustBe BAD_REQUEST
    }
  }

  "incomes" must {

    "return NOT AUTHORISED" when {
      "the user is not logged in" in {
        val sut = createSUT(authentication = notLoggedInAuthenticationPredicate)
        val result = sut.income(nino, TaxYear())(FakeRequest())
        ScalaFutures.whenReady(result.failed) { e =>
          e mustBe a[MissingBearerToken]
        }
      }
    }

    "return Ok with income" when {
      "income returned by IncomeService" in {
        val mockIncomeService = mock[IncomeService]
        val income = uk.gov.hmrc.tai.model.domain.income.Incomes(Seq.empty[TaxCodeIncome], NonTaxCodeIncome(None, Seq(
          OtherNonTaxCodeIncome(Profit, None, 100, "Profit")
        )))

        when(mockIncomeService.incomes(any(), Matchers.eq(TaxYear()))(any()))
          .thenReturn(Future.successful(income))

        val SUT = createSUT(mockIncomeService)
        val result = SUT.income(nino, TaxYear())(FakeRequest())

        status(result) mustBe OK

        val expectedJson = Json.obj(
          "data" -> Json.obj(
            "taxCodeIncomes" -> JsArray(),
            "nonTaxCodeIncomes" -> Json.obj(
              "otherNonTaxCodeIncomes" -> Json.arr(
                Json.obj(
                  "incomeComponentType" -> "Profit",
                  "amount" -> 100,
                  "description" -> "Profit"
                )
              )
            )
          )
          ,
          "links" -> Json.arr()
        )

        contentAsJson(result) mustBe expectedJson
      }
    }
  }

  "updateTaxCodeIncome" must {

    "return NOT AUTHORISED" when {
      "the user is not logged in" in {
        val sut = createSUT(authentication = notLoggedInAuthenticationPredicate)
        val result = sut.updateTaxCodeIncome(nino, TaxYear(), 1)(FakeRequest("POST", "/",
          FakeHeaders(), JsNull)
          .withHeaders(("content-type", "application/json")))
        ScalaFutures.whenReady(result.failed) { e =>
          e mustBe a[MissingBearerToken]
        }
      }
    }

    "return Ok and invalidate the cache" when {
      "a valid update amount is provided" in {
        val wantedNumberOfInvocations = 1
        val mockTaxAccountService = generateMockAccountServiceWithAnyResponse
        val SUT = setup(Future.successful(IncomeUpdateSuccess), mockTaxAccountService)

<<<<<<< HEAD
        val employmentId = 1

        val updateTaxCodeIncomeRequest = UpdateTaxCodeIncomeRequest(1234)

        val fakeRequest = FakeRequest("POST", "/", FakeHeaders(), Json.toJson(updateTaxCodeIncomeRequest))
          .withHeaders(("content-type", "application/json"))

        val mockIncomeService = mock[IncomeService]
        when(mockIncomeService.updateTaxCodeIncome(any(), any(), any(), any())(any())).thenReturn(Future.successful(IncomeUpdateSuccess))

        val mockTaxAccountService = mock[TaxAccountService]
        when(mockTaxAccountService.version(any(), any())(any())).thenReturn(Future.successful(Some(1)))

        val SUT = createSUT(mockIncomeService, mockTaxAccountService)

        val result = SUT.updateTaxCodeIncome(nino, TaxYear(), employmentId)(fakeRequest)
=======
        val result = SUT.updateTaxCodeIncome(nino, TaxYear(),employmentId)(fakeTaxCodeIncomeRequest)
>>>>>>> f6fcdb99

        status(result) mustBe OK
        verify(mockTaxAccountService, times(wantedNumberOfInvocations)).invalidateTaiCacheData()(any())
      }
    }

    "return a bad request and do not invalidate the cache" when {
      "an invalid update amount is provided" in {
<<<<<<< HEAD

        val employmentId = 1

        val updateTaxCodeIncomeRequest = UpdateTaxCodeIncomeRequest(1234)

        val fakeRequest = FakeRequest("POST", "/", FakeHeaders(), Json.toJson(updateTaxCodeIncomeRequest))
          .withHeaders(("content-type", "application/json"))

        val mockIncomeService = mock[IncomeService]
        when(mockIncomeService.updateTaxCodeIncome(any(), any(), any(), any())(any())).thenReturn(Future.successful(InvalidAmount("")))

        val mockTaxAccountService = mock[TaxAccountService]
        when(mockTaxAccountService.version(any(), any())(any())).thenReturn(Future.successful(Some(1)))

        val SUT = createSUT(mockIncomeService, mockTaxAccountService)

        val result = SUT.updateTaxCodeIncome(nino, TaxYear(), employmentId)(fakeRequest)
=======
        val wantedNumberOfInvocations = 0
        val SUT = setup(Future.successful(InvalidAmount("")), mockTaxAccountService)
        val result = SUT.updateTaxCodeIncome(nino, TaxYear(),employmentId)(fakeTaxCodeIncomeRequest)
>>>>>>> f6fcdb99

        status(result) mustBe BAD_REQUEST
        verify(mockTaxAccountService, times(wantedNumberOfInvocations)).invalidateTaiCacheData()(any())
      }
    }

    "return internal server error and do not invalidate the cache" when {

      "income update exception has been thrown" in {
<<<<<<< HEAD

        val employmentId = 1

        val updateTaxCodeIncomeRequest = UpdateTaxCodeIncomeRequest(1234)

        val fakeRequest = FakeRequest("POST", "/", FakeHeaders(), Json.toJson(updateTaxCodeIncomeRequest))
          .withHeaders(("content-type", "application/json"))

        val mockIncomeService = mock[IncomeService]
        when(mockIncomeService.updateTaxCodeIncome(any(), any(), any(), any())(any())).thenReturn(Future.successful(IncomeUpdateFailed("Failed")))

        val mockTaxAccountService = mock[TaxAccountService]
        when(mockTaxAccountService.version(any(), any())(any())).thenReturn(Future.successful(Some(1)))

        val SUT = createSUT(mockIncomeService, mockTaxAccountService)

        val result = SUT.updateTaxCodeIncome(nino, TaxYear(), employmentId)(fakeRequest)
=======
        val wantedNumberOfInvocations = 0
        val SUT = setup(Future.successful(IncomeUpdateFailed("Failed")), mockTaxAccountService)
        val result = SUT.updateTaxCodeIncome(nino, TaxYear(),employmentId)(fakeTaxCodeIncomeRequest)
>>>>>>> f6fcdb99

        status(result) mustBe INTERNAL_SERVER_ERROR
        verify(mockTaxAccountService, times(wantedNumberOfInvocations)).invalidateTaiCacheData()(any())
      }

      "any exception has been thrown" in {
<<<<<<< HEAD

        val employmentId = 1

        val updateTaxCodeIncomeRequest = UpdateTaxCodeIncomeRequest(1234)

        val fakeRequest = FakeRequest("POST", "/", FakeHeaders(), Json.toJson(updateTaxCodeIncomeRequest))
          .withHeaders(("content-type", "application/json"))

        val mockIncomeService = mock[IncomeService]
        when(mockIncomeService.updateTaxCodeIncome(any(), any(), any(), any())(any())).thenReturn(Future.failed(new RuntimeException("Error")))

        val mockTaxAccountService = mock[TaxAccountService]
        when(mockTaxAccountService.version(any(), any())(any())).thenReturn(Future.successful(Some(1)))

        val SUT = createSUT(mockIncomeService, mockTaxAccountService)

        val result = SUT.updateTaxCodeIncome(nino, TaxYear(), employmentId)(fakeRequest)
=======
        val wantedNumberOfInvocations = 0
        val SUT = setup(Future.failed(new RuntimeException("Error")), mockTaxAccountService)
        val result = SUT.updateTaxCodeIncome(nino, TaxYear(),employmentId)(fakeTaxCodeIncomeRequest)
>>>>>>> f6fcdb99

        status(result) mustBe INTERNAL_SERVER_ERROR
        verify(mockTaxAccountService, times(wantedNumberOfInvocations)).invalidateTaiCacheData()(any())
      }
    }
  }
<<<<<<< HEAD
=======

  private implicit val hc = HeaderCarrier(sessionId = Some(SessionId("TEST")))
  private val nino = new Generator(new Random).nextNino

  private val untaxedInterest = UntaxedInterest(UntaxedInterestIncome, None, 123, "Untaxed Interest", Seq.empty[BankAccount])

  private def createSUT(incomeService: IncomeService = mock[IncomeService],
                        taxAccountService: TaxAccountService = mock[TaxAccountService],
                        authentication: AuthenticationPredicate = loggedInAuthenticationPredicate) =
                        new IncomeController(incomeService, taxAccountService, authentication)

  private def fakeTaxCodeIncomeRequest: FakeRequest[JsValue] = {
    val updateTaxCodeIncomeRequest = UpdateTaxCodeIncomeRequest(1234)
    FakeRequest("POST", "/", FakeHeaders(), Json.toJson(updateTaxCodeIncomeRequest))
      .withHeaders(("content-type", "application/json"))
  }

  private def generateMockAccountServiceWithAnyResponse: TaxAccountService = {
    val mockTaxAccountService = mock[TaxAccountService]
    when(mockTaxAccountService.version(any(),any())(any())).thenReturn(Future.successful(Some(1)))
    mockTaxAccountService
  }

  private def setup(response: Future[IncomeUpdateResponse], mockTaxAccountService: TaxAccountService): IncomeController = {
    val mockIncomeService: IncomeService = {
      val mockIncomeService: IncomeService = mock[IncomeService]
      when(mockIncomeService.updateTaxCodeIncome(any(),any(),any(),any())(any())).thenReturn(response)
      mockIncomeService
    }
    createSUT(mockIncomeService, mockTaxAccountService)
  }
>>>>>>> f6fcdb99
}<|MERGE_RESOLUTION|>--- conflicted
+++ resolved
@@ -39,12 +39,8 @@
 import uk.gov.hmrc.tai.model.domain.requests.UpdateTaxCodeIncomeRequest
 import uk.gov.hmrc.tai.model.domain.response.{IncomeUpdateFailed, IncomeUpdateResponse, IncomeUpdateSuccess, InvalidAmount}
 import uk.gov.hmrc.tai.model.tai.TaxYear
-<<<<<<< HEAD
 import uk.gov.hmrc.tai.service.{EmploymentService, IncomeService, TaxAccountService}
 
-=======
-import uk.gov.hmrc.tai.service.{IncomeService, TaxAccountService}
->>>>>>> f6fcdb99
 import scala.concurrent.Future
 import scala.util.Random
 
@@ -54,19 +50,8 @@
   with MockAuthenticationPredicate
   with ApiFormats {
 
-  private implicit val hc: HeaderCarrier = HeaderCarrier(sessionId = Some(SessionId("TEST")))
-  private val nino = new Generator(new Random).nextNino
-
-  private val untaxedInterest = UntaxedInterest(UntaxedInterestIncome, None, 123, "Untaxed Interest", Seq.empty[BankAccount])
-
-  private def createSUT(incomeService: IncomeService = mock[IncomeService],
-                        taxAccountService: TaxAccountService = mock[TaxAccountService],
-                        employmentService: EmploymentService = mock[EmploymentService],
-                        authentication: AuthenticationPredicate = loggedInAuthenticationPredicate) =
-    new IncomeController(incomeService, taxAccountService, employmentService, authentication)
-
   val employmentId = 1
-  val mockTaxAccountService = generateMockAccountServiceWithAnyResponse
+  val mockTaxAccountService: TaxAccountService = generateMockAccountServiceWithAnyResponse
   "untaxedInterest" must {
 
     "return NOT AUTHORISED" when {
@@ -351,44 +336,45 @@
       status(result) mustBe OK
 
       val expectedJson =
-        Json.parse("""
-          |{
-          |    "data":[
-          |       {
-          |          "taxCodeIncome":{
-          |             "componentType":"PensionIncome",
-          |             "employmentId":1,
-          |             "amount":1100,
-          |             "description":"PensionIncome",
-          |             "taxCode":"1150L",
-          |             "name":"Employer1",
-          |             "basisOperation":"Week1Month1BasisOperation",
-          |             "status":"Live",
-          |             "inYearAdjustmentIntoCY":0,
-          |             "totalInYearAdjustment":0,
-          |             "inYearAdjustmentIntoCYPlusOne":0
-          |          },
-          |          "employment":{
-          |             "name":"company name",
-          |             "payrollNumber":"888",
-          |             "startDate":"2019-05-26",
-          |             "annualAccounts":[
-          |
-          |             ],
-          |             "taxDistrictNumber":"",
-          |             "payeNumber":"",
-          |             "sequenceNumber":1,
-          |             "cessationPay":100,
-          |             "hasPayrolledBenefit":false,
-          |             "receivingOccupationalPension":true
-          |          }
-          |       }
-          |    ],
-          |    "links":[
-          |
-          |    ]
-          | }
-        """.stripMargin)
+        Json.parse(
+          """
+            |{
+            |    "data":[
+            |       {
+            |          "taxCodeIncome":{
+            |             "componentType":"PensionIncome",
+            |             "employmentId":1,
+            |             "amount":1100,
+            |             "description":"PensionIncome",
+            |             "taxCode":"1150L",
+            |             "name":"Employer1",
+            |             "basisOperation":"Week1Month1BasisOperation",
+            |             "status":"Live",
+            |             "inYearAdjustmentIntoCY":0,
+            |             "totalInYearAdjustment":0,
+            |             "inYearAdjustmentIntoCYPlusOne":0
+            |          },
+            |          "employment":{
+            |             "name":"company name",
+            |             "payrollNumber":"888",
+            |             "startDate":"2019-05-26",
+            |             "annualAccounts":[
+            |
+            |             ],
+            |             "taxDistrictNumber":"",
+            |             "payeNumber":"",
+            |             "sequenceNumber":1,
+            |             "cessationPay":100,
+            |             "hasPayrolledBenefit":false,
+            |             "receivingOccupationalPension":true
+            |          }
+            |       }
+            |    ],
+            |    "links":[
+            |
+            |    ]
+            | }
+          """.stripMargin)
 
       contentAsJson(result) mustBe expectedJson
     }
@@ -512,7 +498,7 @@
       None, Nil, "", "", 2, Some(100), hasPayrolledBenefit = false, receivingOccupationalPension = true)
 
     "return list of non matching ceased employments when some employments do have an end date" in {
-      val employments = Seq(employment, employment.copy(sequenceNumber = 1, endDate =  Some(new LocalDate(TaxYear().next.year, 8, 10))))
+      val employments = Seq(employment, employment.copy(sequenceNumber = 1, endDate = Some(new LocalDate(TaxYear().next.year, 8, 10))))
 
       val mockIncomeService = mock[IncomeService]
       when(mockIncomeService.taxCodeIncomes(any(), Matchers.eq(TaxYear().next))(any()))
@@ -529,7 +515,7 @@
       status(result) mustBe OK
 
       val expectedJson = Json.obj(
-        "data" -> Json.arr(employment.copy(sequenceNumber = 1, endDate =  Some(new LocalDate(TaxYear().next.year, 8, 10)))),
+        "data" -> Json.arr(employment.copy(sequenceNumber = 1, endDate = Some(new LocalDate(TaxYear().next.year, 8, 10)))),
         "links" -> Json.arr()
       )
 
@@ -712,26 +698,7 @@
         val mockTaxAccountService = generateMockAccountServiceWithAnyResponse
         val SUT = setup(Future.successful(IncomeUpdateSuccess), mockTaxAccountService)
 
-<<<<<<< HEAD
-        val employmentId = 1
-
-        val updateTaxCodeIncomeRequest = UpdateTaxCodeIncomeRequest(1234)
-
-        val fakeRequest = FakeRequest("POST", "/", FakeHeaders(), Json.toJson(updateTaxCodeIncomeRequest))
-          .withHeaders(("content-type", "application/json"))
-
-        val mockIncomeService = mock[IncomeService]
-        when(mockIncomeService.updateTaxCodeIncome(any(), any(), any(), any())(any())).thenReturn(Future.successful(IncomeUpdateSuccess))
-
-        val mockTaxAccountService = mock[TaxAccountService]
-        when(mockTaxAccountService.version(any(), any())(any())).thenReturn(Future.successful(Some(1)))
-
-        val SUT = createSUT(mockIncomeService, mockTaxAccountService)
-
-        val result = SUT.updateTaxCodeIncome(nino, TaxYear(), employmentId)(fakeRequest)
-=======
-        val result = SUT.updateTaxCodeIncome(nino, TaxYear(),employmentId)(fakeTaxCodeIncomeRequest)
->>>>>>> f6fcdb99
+        val result = SUT.updateTaxCodeIncome(nino, TaxYear(), employmentId)(fakeTaxCodeIncomeRequest)
 
         status(result) mustBe OK
         verify(mockTaxAccountService, times(wantedNumberOfInvocations)).invalidateTaiCacheData()(any())
@@ -740,29 +707,10 @@
 
     "return a bad request and do not invalidate the cache" when {
       "an invalid update amount is provided" in {
-<<<<<<< HEAD
-
-        val employmentId = 1
-
-        val updateTaxCodeIncomeRequest = UpdateTaxCodeIncomeRequest(1234)
-
-        val fakeRequest = FakeRequest("POST", "/", FakeHeaders(), Json.toJson(updateTaxCodeIncomeRequest))
-          .withHeaders(("content-type", "application/json"))
-
-        val mockIncomeService = mock[IncomeService]
-        when(mockIncomeService.updateTaxCodeIncome(any(), any(), any(), any())(any())).thenReturn(Future.successful(InvalidAmount("")))
-
-        val mockTaxAccountService = mock[TaxAccountService]
-        when(mockTaxAccountService.version(any(), any())(any())).thenReturn(Future.successful(Some(1)))
-
-        val SUT = createSUT(mockIncomeService, mockTaxAccountService)
-
-        val result = SUT.updateTaxCodeIncome(nino, TaxYear(), employmentId)(fakeRequest)
-=======
         val wantedNumberOfInvocations = 0
         val SUT = setup(Future.successful(InvalidAmount("")), mockTaxAccountService)
-        val result = SUT.updateTaxCodeIncome(nino, TaxYear(),employmentId)(fakeTaxCodeIncomeRequest)
->>>>>>> f6fcdb99
+
+        val result = SUT.updateTaxCodeIncome(nino, TaxYear(), employmentId)(fakeTaxCodeIncomeRequest)
 
         status(result) mustBe BAD_REQUEST
         verify(mockTaxAccountService, times(wantedNumberOfInvocations)).invalidateTaiCacheData()(any())
@@ -772,76 +720,36 @@
     "return internal server error and do not invalidate the cache" when {
 
       "income update exception has been thrown" in {
-<<<<<<< HEAD
-
-        val employmentId = 1
-
-        val updateTaxCodeIncomeRequest = UpdateTaxCodeIncomeRequest(1234)
-
-        val fakeRequest = FakeRequest("POST", "/", FakeHeaders(), Json.toJson(updateTaxCodeIncomeRequest))
-          .withHeaders(("content-type", "application/json"))
-
-        val mockIncomeService = mock[IncomeService]
-        when(mockIncomeService.updateTaxCodeIncome(any(), any(), any(), any())(any())).thenReturn(Future.successful(IncomeUpdateFailed("Failed")))
-
-        val mockTaxAccountService = mock[TaxAccountService]
-        when(mockTaxAccountService.version(any(), any())(any())).thenReturn(Future.successful(Some(1)))
-
-        val SUT = createSUT(mockIncomeService, mockTaxAccountService)
-
-        val result = SUT.updateTaxCodeIncome(nino, TaxYear(), employmentId)(fakeRequest)
-=======
         val wantedNumberOfInvocations = 0
         val SUT = setup(Future.successful(IncomeUpdateFailed("Failed")), mockTaxAccountService)
-        val result = SUT.updateTaxCodeIncome(nino, TaxYear(),employmentId)(fakeTaxCodeIncomeRequest)
->>>>>>> f6fcdb99
+
+        val result = SUT.updateTaxCodeIncome(nino, TaxYear(), employmentId)(fakeTaxCodeIncomeRequest)
 
         status(result) mustBe INTERNAL_SERVER_ERROR
         verify(mockTaxAccountService, times(wantedNumberOfInvocations)).invalidateTaiCacheData()(any())
       }
 
       "any exception has been thrown" in {
-<<<<<<< HEAD
-
-        val employmentId = 1
-
-        val updateTaxCodeIncomeRequest = UpdateTaxCodeIncomeRequest(1234)
-
-        val fakeRequest = FakeRequest("POST", "/", FakeHeaders(), Json.toJson(updateTaxCodeIncomeRequest))
-          .withHeaders(("content-type", "application/json"))
-
-        val mockIncomeService = mock[IncomeService]
-        when(mockIncomeService.updateTaxCodeIncome(any(), any(), any(), any())(any())).thenReturn(Future.failed(new RuntimeException("Error")))
-
-        val mockTaxAccountService = mock[TaxAccountService]
-        when(mockTaxAccountService.version(any(), any())(any())).thenReturn(Future.successful(Some(1)))
-
-        val SUT = createSUT(mockIncomeService, mockTaxAccountService)
-
-        val result = SUT.updateTaxCodeIncome(nino, TaxYear(), employmentId)(fakeRequest)
-=======
         val wantedNumberOfInvocations = 0
         val SUT = setup(Future.failed(new RuntimeException("Error")), mockTaxAccountService)
-        val result = SUT.updateTaxCodeIncome(nino, TaxYear(),employmentId)(fakeTaxCodeIncomeRequest)
->>>>>>> f6fcdb99
+        val result = SUT.updateTaxCodeIncome(nino, TaxYear(), employmentId)(fakeTaxCodeIncomeRequest)
 
         status(result) mustBe INTERNAL_SERVER_ERROR
         verify(mockTaxAccountService, times(wantedNumberOfInvocations)).invalidateTaiCacheData()(any())
       }
     }
   }
-<<<<<<< HEAD
-=======
-
-  private implicit val hc = HeaderCarrier(sessionId = Some(SessionId("TEST")))
+
+  private implicit val hc: HeaderCarrier = HeaderCarrier(sessionId = Some(SessionId("TEST")))
   private val nino = new Generator(new Random).nextNino
 
   private val untaxedInterest = UntaxedInterest(UntaxedInterestIncome, None, 123, "Untaxed Interest", Seq.empty[BankAccount])
 
   private def createSUT(incomeService: IncomeService = mock[IncomeService],
                         taxAccountService: TaxAccountService = mock[TaxAccountService],
+                        employmentService: EmploymentService = mock[EmploymentService],
                         authentication: AuthenticationPredicate = loggedInAuthenticationPredicate) =
-                        new IncomeController(incomeService, taxAccountService, authentication)
+    new IncomeController(incomeService, taxAccountService, employmentService, authentication)
 
   private def fakeTaxCodeIncomeRequest: FakeRequest[JsValue] = {
     val updateTaxCodeIncomeRequest = UpdateTaxCodeIncomeRequest(1234)
@@ -851,17 +759,16 @@
 
   private def generateMockAccountServiceWithAnyResponse: TaxAccountService = {
     val mockTaxAccountService = mock[TaxAccountService]
-    when(mockTaxAccountService.version(any(),any())(any())).thenReturn(Future.successful(Some(1)))
+    when(mockTaxAccountService.version(any(), any())(any())).thenReturn(Future.successful(Some(1)))
     mockTaxAccountService
   }
 
   private def setup(response: Future[IncomeUpdateResponse], mockTaxAccountService: TaxAccountService): IncomeController = {
     val mockIncomeService: IncomeService = {
       val mockIncomeService: IncomeService = mock[IncomeService]
-      when(mockIncomeService.updateTaxCodeIncome(any(),any(),any(),any())(any())).thenReturn(response)
+      when(mockIncomeService.updateTaxCodeIncome(any(), any(), any(), any())(any())).thenReturn(response)
       mockIncomeService
     }
     createSUT(mockIncomeService, mockTaxAccountService)
   }
->>>>>>> f6fcdb99
 }