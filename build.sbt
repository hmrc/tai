/*
 * Copyright 2024 HM Revenue & Customs
 *
 * Licensed under the Apache License, Version 2.0 (the "License");
 * you may not use this file except in compliance with the License.
 * You may obtain a copy of the License at
 *
 *     http://www.apache.org/licenses/LICENSE-2.0
 *
 * Unless required by applicable law or agreed to in writing, software
 * distributed under the License is distributed on an "AS IS" BASIS,
 * WITHOUT WARRANTIES OR CONDITIONS OF ANY KIND, either express or implied.
 * See the License for the specific language governing permissions and
 * limitations under the License.
 */
import uk.gov.hmrc.DefaultBuildSettings
import uk.gov.hmrc.DefaultBuildSettings.*

val appName: String = "tai"

ThisBuild / majorVersion := 2
ThisBuild / scalaVersion := "2.13.12"

lazy val scoverageSettings = {
  import scoverage.ScoverageKeys
  val scoverageExcludePatterns =
    List("<empty>", "Reverse.*", "app.Routes.*", "uk.gov.hmrc.BuildInfo.*", "prod.*", "dev.*", "uk.gov.hmrc.tai.config")

  Seq(
    ScoverageKeys.coverageExcludedPackages := scoverageExcludePatterns.mkString("", ";", ""),
    ScoverageKeys.coverageMinimumStmtTotal := 95,
    ScoverageKeys.coverageFailOnMinimum := true,
    ScoverageKeys.coverageHighlighting := true
  )
}

lazy val microservice = Project(appName, file("."))
  .enablePlugins(play.sbt.PlayScala, SbtDistributablesPlugin)
  .disablePlugins(JUnitXmlReportPlugin) //Required to prevent https://github.com/scalatest/scalatest/issues/1427
  .settings(
    scalaSettings,
    PlayKeys.playDefaultPort := 9331,
    scoverageSettings,
    libraryDependencies ++= AppDependencies.all,
    routesImport ++= Seq( "scala.language.reflectiveCalls", "uk.gov.hmrc.tai.model.domain.income._",
      "uk.gov.hmrc.tai.model.domain._", "uk.gov.hmrc.tai.binders._", "uk.gov.hmrc.domain._"),
    scalacOptions ++= Seq(
      "-unchecked",
      "-feature",
      "-Xlint:_",
      "-Wunused:_",
      "-Wextra-implicit",
      "-Werror",
      "-Wdead-code",
      "-Wunused:_",
      "-Wextra-implicit",
      "-Wconf:cat=deprecation&site=uk\\.gov\\.hmrc\\.tai\\.connectors\\.BaseConnectorSpec.*:s",
      "-Wconf:cat=unused-imports&site=.*templates\\.html.*:s",
      "-Wconf:cat=unused-imports&site=.*templates\\.xml.*:s",
      "-Wconf:cat=deprecation&msg=\\.*value readRaw in object HttpReads is deprecated\\.*:s",
      "-Wconf:cat=unused&msg=\\.*private default argument in class\\.*:s",
      "-Wconf:cat=unused-imports&site=<empty>:s",
      "-Wconf:cat=unused&src=.*RoutesPrefix\\.scala:s",
      "-Wconf:cat=unused&src=.*Routes\\.scala:s",
      "-Wconf:cat=unused&src=.*ReverseRoutes\\.scala:s"
    )
  )

<<<<<<< HEAD
Test / parallelExecution := true
Test / scalacOptions --= Seq("-Wdead-code", "-Wvalue-discard")
=======
lazy val scoverageSettings = {
  import scoverage.ScoverageKeys
  val scoverageExcludePatterns =
    List("<empty>", "Reverse.*", "app.Routes.*", "uk.gov.hmrc.BuildInfo.*", "prod.*", "dev.*", "uk.gov.hmrc.tai.config")

  Seq(
    ScoverageKeys.coverageExcludedPackages := scoverageExcludePatterns.mkString("", ";", ""),
    ScoverageKeys.coverageMinimumStmtTotal := 92,
    ScoverageKeys.coverageMinimumBranchTotal := 90,
    ScoverageKeys.coverageFailOnMinimum := true,
    ScoverageKeys.coverageHighlighting := true,
    Test / parallelExecution  := false
  )
}
>>>>>>> 7210a9ed

lazy val it = project
  .enablePlugins(play.sbt.PlayScala)
  .dependsOn(microservice % "test->test") // the "test->test" allows reusing test code and test dependencies
  .settings(
    libraryDependencies ++= AppDependencies.test,
    DefaultBuildSettings.itSettings()
  )<|MERGE_RESOLUTION|>--- conflicted
+++ resolved
@@ -21,19 +21,6 @@
 ThisBuild / majorVersion := 2
 ThisBuild / scalaVersion := "2.13.12"
 
-lazy val scoverageSettings = {
-  import scoverage.ScoverageKeys
-  val scoverageExcludePatterns =
-    List("<empty>", "Reverse.*", "app.Routes.*", "uk.gov.hmrc.BuildInfo.*", "prod.*", "dev.*", "uk.gov.hmrc.tai.config")
-
-  Seq(
-    ScoverageKeys.coverageExcludedPackages := scoverageExcludePatterns.mkString("", ";", ""),
-    ScoverageKeys.coverageMinimumStmtTotal := 95,
-    ScoverageKeys.coverageFailOnMinimum := true,
-    ScoverageKeys.coverageHighlighting := true
-  )
-}
-
 lazy val microservice = Project(appName, file("."))
   .enablePlugins(play.sbt.PlayScala, SbtDistributablesPlugin)
   .disablePlugins(JUnitXmlReportPlugin) //Required to prevent https://github.com/scalatest/scalatest/issues/1427
@@ -48,8 +35,6 @@
       "-unchecked",
       "-feature",
       "-Xlint:_",
-      "-Wunused:_",
-      "-Wextra-implicit",
       "-Werror",
       "-Wdead-code",
       "-Wunused:_",
@@ -66,10 +51,6 @@
     )
   )
 
-<<<<<<< HEAD
-Test / parallelExecution := true
-Test / scalacOptions --= Seq("-Wdead-code", "-Wvalue-discard")
-=======
 lazy val scoverageSettings = {
   import scoverage.ScoverageKeys
   val scoverageExcludePatterns =
@@ -80,11 +61,12 @@
     ScoverageKeys.coverageMinimumStmtTotal := 92,
     ScoverageKeys.coverageMinimumBranchTotal := 90,
     ScoverageKeys.coverageFailOnMinimum := true,
-    ScoverageKeys.coverageHighlighting := true,
-    Test / parallelExecution  := false
+    ScoverageKeys.coverageHighlighting := true
   )
 }
->>>>>>> 7210a9ed
+
+Test / parallelExecution := false
+Test / scalacOptions --= Seq("-Wdead-code", "-Wvalue-discard")
 
 lazy val it = project
   .enablePlugins(play.sbt.PlayScala)
