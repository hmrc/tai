/*
 * Copyright 2024 HM Revenue & Customs
 *
 * Licensed under the Apache License, Version 2.0 (the "License");
 * you may not use this file except in compliance with the License.
 * You may obtain a copy of the License at
 *
 *     http://www.apache.org/licenses/LICENSE-2.0
 *
 * Unless required by applicable law or agreed to in writing, software
 * distributed under the License is distributed on an "AS IS" BASIS,
 * WITHOUT WARRANTIES OR CONDITIONS OF ANY KIND, either express or implied.
 * See the License for the specific language governing permissions and
 * limitations under the License.
 */
import uk.gov.hmrc.DefaultBuildSettings

val appName: String = "tai"

<<<<<<< HEAD
ThisBuild / majorVersion := 2
ThisBuild / scalaVersion := "2.13.15"
=======
ThisBuild / majorVersion := 3
ThisBuild / scalaVersion := "3.3.6"
>>>>>>> ea50de94
ThisBuild / scalafmtOnCompile := true
ThisBuild / scalacOptions ++= Seq(
  "-unchecked",
  "-feature",
  "-Wvalue-discard",
  "-Werror",
  "-Wconf:msg=unused import&src=html/.*:s",
  "-Wconf:msg=unused import&src=xml/.*:s",
  "-Wconf:msg=unused&src=.*RoutesPrefix\\.scala:s",
  "-Wconf:msg=unused&src=.*Routes\\.scala:s",
  "-Wconf:msg=unused&src=.*ReverseRoutes\\.scala:s",
  "-Wconf:msg=Flag.*repeatedly:s"
)

lazy val microservice = Project(appName, file("."))
  .enablePlugins(play.sbt.PlayScala, SbtDistributablesPlugin)
  .disablePlugins(JUnitXmlReportPlugin) // Required to prevent https://github.com/scalatest/scalatest/issues/1427
  .settings(
    PlayKeys.playDefaultPort := 9331,
    scoverageSettings,
    libraryDependencies ++= AppDependencies.all,
    routesImport ++= Seq(
      "scala.language.reflectiveCalls",
      "uk.gov.hmrc.tai.model.domain.income._",
      "uk.gov.hmrc.tai.model.domain._",
      "uk.gov.hmrc.tai.binders._",
      "uk.gov.hmrc.domain._"
    )
  )

lazy val scoverageSettings = {
  import scoverage.ScoverageKeys
  val scoverageExcludePatterns =
    List(
      "<empty>",
      "Reverse.*",
      ".*Routes.*",
      "uk.gov.hmrc.BuildInfo.*",
      "prod.*",
      "dev.*",
      "uk.gov.hmrc.tai.config",
      "testOnly.controllers",
      "uk.gov.hmrc.tai.model.nps2.AllowanceType",
      "uk.gov.hmrc.tai.repositories.deprecated.SessionRepository",
      "uk.gov.hmrc.tai.model.nps2.TaxDetail"
    )

  Seq(
    ScoverageKeys.coverageExcludedPackages := scoverageExcludePatterns.mkString("", ";", ""),
    ScoverageKeys.coverageMinimumStmtTotal := 80,
    ScoverageKeys.coverageMinimumBranchTotal := 60,
    ScoverageKeys.coverageFailOnMinimum := true,
    ScoverageKeys.coverageHighlighting := true
  )
}

Test / parallelExecution := false
Test / scalacOptions ++= Seq(
  "-Wconf:msg=discarded non-Unit value:s"
)

lazy val it = project
  .enablePlugins(play.sbt.PlayScala)
  .dependsOn(microservice % "test->test")
  .settings(
    libraryDependencies ++= AppDependencies.test,
<<<<<<< HEAD
    DefaultBuildSettings.itSettings()
  )

addCommandAlias("runAllTests", ";test;it/test;")
addCommandAlias("runLocal", "run -Dplay.http.router=testOnlyDoNotUseInAppConf.Routes")
=======
    DefaultBuildSettings.itSettings(),
    Test / parallelExecution := false
  )
>>>>>>> ea50de94
<|MERGE_RESOLUTION|>--- conflicted
+++ resolved
@@ -17,13 +17,8 @@
 
 val appName: String = "tai"
 
-<<<<<<< HEAD
-ThisBuild / majorVersion := 2
-ThisBuild / scalaVersion := "2.13.15"
-=======
 ThisBuild / majorVersion := 3
 ThisBuild / scalaVersion := "3.3.6"
->>>>>>> ea50de94
 ThisBuild / scalafmtOnCompile := true
 ThisBuild / scalacOptions ++= Seq(
   "-unchecked",
@@ -90,14 +85,6 @@
   .dependsOn(microservice % "test->test")
   .settings(
     libraryDependencies ++= AppDependencies.test,
-<<<<<<< HEAD
-    DefaultBuildSettings.itSettings()
-  )
-
-addCommandAlias("runAllTests", ";test;it/test;")
-addCommandAlias("runLocal", "run -Dplay.http.router=testOnlyDoNotUseInAppConf.Routes")
-=======
     DefaultBuildSettings.itSettings(),
     Test / parallelExecution := false
-  )
->>>>>>> ea50de94
+  )