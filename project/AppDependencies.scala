import play.sbt.PlayImport._
import sbt._

object AppDependencies {

  private val playVersion = "play-28"

  private val hmrcMongoVersion = "1.3.0"

  private val bootstrapVersion = "7.19.0"

  val compile: Seq[ModuleID] = Seq(
    filters,
    ws,
    "uk.gov.hmrc"       %% s"bootstrap-backend-$playVersion" % bootstrapVersion,
    "uk.gov.hmrc"       %% "domain"                          % s"8.3.0-$playVersion",
    "uk.gov.hmrc"       %% "json-encryption"                 % s"5.1.0-$playVersion",
    "com.typesafe.play" %% "play-json-joda"                  % "2.9.2",
    "org.typelevel"     %% "cats-core"                       % "2.9.0",
<<<<<<< HEAD
    "org.typelevel"     %% "cats-effect"                     % "3.5.1"
=======
    "uk.gov.hmrc"       %% "mongo-feature-toggles-client"    % "0.3.0"
>>>>>>> 93110e4f
  )

  val compileTest: Seq[ModuleID] = Seq(
    "com.github.tomakehurst" % "wiremock-jre8"                  % "2.35.0",
    "uk.gov.hmrc"            %% s"bootstrap-test-$playVersion"  % bootstrapVersion,
    "org.mockito"            %% "mockito-scala-scalatest"       % "1.17.14",
    "org.scalatestplus"      %% "scalacheck-1-16"               % "3.2.14.0",
    "com.vladsch.flexmark"   % "flexmark-all"                   % "0.62.2",
    "org.jsoup"              % "jsoup"                          % "1.15.4",
    "uk.gov.hmrc.mongo"      %% s"hmrc-mongo-test-$playVersion" % hmrcMongoVersion
  ).map(_  % "test, it")

  val jacksonVersion = "2.13.2"
  val jacksonDatabindVersion = "2.13.2.2"

  val jacksonOverrides = Seq(
    "com.fasterxml.jackson.core" % "jackson-core",
    "com.fasterxml.jackson.core" % "jackson-annotations",
    "com.fasterxml.jackson.datatype" % "jackson-datatype-jdk8",
    "com.fasterxml.jackson.datatype" % "jackson-datatype-jsr310"
  ).map(_ % jacksonVersion)

  val jacksonDatabindOverrides = Seq(
    "com.fasterxml.jackson.core" % "jackson-databind" % jacksonDatabindVersion
  )

  val akkaSerializationJacksonOverrides = Seq(
    "com.fasterxml.jackson.dataformat" % "jackson-dataformat-cbor",
    "com.fasterxml.jackson.module" % "jackson-module-parameter-names",
    "com.fasterxml.jackson.module" %% "jackson-module-scala",
  ).map(_ % jacksonVersion)

  val all: Seq[ModuleID] = compile ++ jacksonDatabindOverrides ++ jacksonOverrides ++ akkaSerializationJacksonOverrides ++ compileTest
}<|MERGE_RESOLUTION|>--- conflicted
+++ resolved
@@ -17,11 +17,8 @@
     "uk.gov.hmrc"       %% "json-encryption"                 % s"5.1.0-$playVersion",
     "com.typesafe.play" %% "play-json-joda"                  % "2.9.2",
     "org.typelevel"     %% "cats-core"                       % "2.9.0",
-<<<<<<< HEAD
+    "uk.gov.hmrc"       %% "mongo-feature-toggles-client"    % "0.3.0",
     "org.typelevel"     %% "cats-effect"                     % "3.5.1"
-=======
-    "uk.gov.hmrc"       %% "mongo-feature-toggles-client"    % "0.3.0"
->>>>>>> 93110e4f
   )
 
   val compileTest: Seq[ModuleID] = Seq(
