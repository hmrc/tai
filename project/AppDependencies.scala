import sbt._

object AppDependencies {
  import play.sbt.PlayImport._
  
  private val playVersion = "play-26"
  
  private val pegdownVersion = "1.6.0"

  val compile = Seq(
    filters,
    ws,
<<<<<<< HEAD
    "uk.gov.hmrc"                %% s"bootstrap-$playVersion" % "1.16.0",
    "uk.gov.hmrc"                %% "domain"                  % s"5.10.0-$playVersion",
    "uk.gov.hmrc"                %% "json-encryption"         % s"4.8.0-$playVersion",
    "uk.gov.hmrc"                %% "mongo-caching"           % s"6.15.0-$playVersion" exclude("uk.gov.hmrc","time_2.11"),
    "uk.gov.hmrc"                %% "auth-client"             % s"3.2.0-$playVersion",
    "com.typesafe.play"          %% "play-json-joda"          % "2.7.4",
    "com.typesafe.scala-logging" %% "scala-logging"           % "3.9.2"
=======
    "uk.gov.hmrc"       %% s"bootstrap-$playVersion" % "2.3.0",
    "uk.gov.hmrc"       %% "domain"                  % s"5.10.0-$playVersion",
    "uk.gov.hmrc"       %% "json-encryption"         % s"4.8.0-$playVersion",
    "uk.gov.hmrc"       %% "mongo-caching"           % s"6.15.0-$playVersion" exclude("uk.gov.hmrc","time_2.11"),
    "uk.gov.hmrc"       %% "auth-client"             % s"3.2.0-$playVersion",
    "com.typesafe.play" %% "play-json-joda"          % "2.7.4"
>>>>>>> 10f34860
  )

  lazy val scope: String = "test,it"

  val compileTest = Seq(
    "uk.gov.hmrc"            %% "hmrctest"           % s"3.9.0-$playVersion" % scope,
    "org.scalatestplus.play" %% "scalatestplus-play" % "3.1.3" % scope,
    "org.pegdown"            %  "pegdown"            % pegdownVersion % scope,
    "org.jsoup"              %  "jsoup"              % "1.13.1" % scope,
    "org.scalacheck"         %% "scalacheck"         % "1.14.3" % scope,
    "org.mockito"            %  "mockito-core"       % "3.8.0",
    "com.github.tomakehurst" %  "wiremock-jre8"      % "2.27.2" % scope
  )

  def apply(): Seq[ModuleID] = compile ++ compileTest

}

<|MERGE_RESOLUTION|>--- conflicted
+++ resolved
@@ -2,30 +2,21 @@
 
 object AppDependencies {
   import play.sbt.PlayImport._
-  
+
   private val playVersion = "play-26"
-  
+
   private val pegdownVersion = "1.6.0"
 
   val compile = Seq(
     filters,
     ws,
-<<<<<<< HEAD
-    "uk.gov.hmrc"                %% s"bootstrap-$playVersion" % "1.16.0",
+    "uk.gov.hmrc"                %% s"bootstrap-$playVersion" % "2.3.0",
     "uk.gov.hmrc"                %% "domain"                  % s"5.10.0-$playVersion",
     "uk.gov.hmrc"                %% "json-encryption"         % s"4.8.0-$playVersion",
-    "uk.gov.hmrc"                %% "mongo-caching"           % s"6.15.0-$playVersion" exclude("uk.gov.hmrc","time_2.11"),
+    "uk.gov.hmrc"                %% "mongo-caching"           % s"6.15.0-$playVersion" exclude ("uk.gov.hmrc", "time_2.11"),
     "uk.gov.hmrc"                %% "auth-client"             % s"3.2.0-$playVersion",
     "com.typesafe.play"          %% "play-json-joda"          % "2.7.4",
     "com.typesafe.scala-logging" %% "scala-logging"           % "3.9.2"
-=======
-    "uk.gov.hmrc"       %% s"bootstrap-$playVersion" % "2.3.0",
-    "uk.gov.hmrc"       %% "domain"                  % s"5.10.0-$playVersion",
-    "uk.gov.hmrc"       %% "json-encryption"         % s"4.8.0-$playVersion",
-    "uk.gov.hmrc"       %% "mongo-caching"           % s"6.15.0-$playVersion" exclude("uk.gov.hmrc","time_2.11"),
-    "uk.gov.hmrc"       %% "auth-client"             % s"3.2.0-$playVersion",
-    "com.typesafe.play" %% "play-json-joda"          % "2.7.4"
->>>>>>> 10f34860
   )
 
   lazy val scope: String = "test,it"
@@ -33,14 +24,13 @@
   val compileTest = Seq(
     "uk.gov.hmrc"            %% "hmrctest"           % s"3.9.0-$playVersion" % scope,
     "org.scalatestplus.play" %% "scalatestplus-play" % "3.1.3" % scope,
-    "org.pegdown"            %  "pegdown"            % pegdownVersion % scope,
-    "org.jsoup"              %  "jsoup"              % "1.13.1" % scope,
+    "org.pegdown"            % "pegdown"             % pegdownVersion % scope,
+    "org.jsoup"              % "jsoup"               % "1.13.1" % scope,
     "org.scalacheck"         %% "scalacheck"         % "1.14.3" % scope,
-    "org.mockito"            %  "mockito-core"       % "3.8.0",
-    "com.github.tomakehurst" %  "wiremock-jre8"      % "2.27.2" % scope
+    "org.mockito"            % "mockito-core"        % "3.8.0",
+    "com.github.tomakehurst" % "wiremock-jre8"       % "2.27.2" % scope
   )
 
   def apply(): Seq[ModuleID] = compile ++ compileTest
 
-}
-
+}