resolvers += MavenRepository("HMRC-open-artefacts-maven2", "https://open.artefacts.tax.service.gov.uk/maven2")
resolvers += Resolver.url("HMRC-open-artefacts-ivy2", url("https://open.artefacts.tax.service.gov.uk/ivy2"))(
  Resolver.ivyStylePatterns
)

<<<<<<< HEAD
addSbtPlugin("org.playframework" % "sbt-plugin" % "3.0.2")
addSbtPlugin("org.scalastyle" %% "scalastyle-sbt-plugin" % "1.0.0" exclude ("org.scala-lang.modules", "scala-xml_2.12"))
addSbtPlugin("org.scoverage"   % "sbt-scoverage"         % "2.2.2")
addSbtPlugin("uk.gov.hmrc"     % "sbt-distributables"    % "2.5.0")
addSbtPlugin("uk.gov.hmrc"     % "sbt-auto-build"        % "3.24.0")
addSbtPlugin("org.scalameta"   % "sbt-scalafmt"          % "2.5.2")
=======
addSbtPlugin("org.playframework" % "sbt-plugin"         % "3.0.8")
addSbtPlugin("org.scoverage"     % "sbt-scoverage"      % "2.3.1")
addSbtPlugin("uk.gov.hmrc"       % "sbt-distributables" % "2.6.0")
addSbtPlugin("uk.gov.hmrc"       % "sbt-auto-build"     % "3.24.0")
addSbtPlugin("org.scalameta"     % "sbt-scalafmt"       % "2.5.4")
>>>>>>> ea50de94
<|MERGE_RESOLUTION|>--- conflicted
+++ resolved
@@ -3,17 +3,8 @@
   Resolver.ivyStylePatterns
 )
 
-<<<<<<< HEAD
-addSbtPlugin("org.playframework" % "sbt-plugin" % "3.0.2")
-addSbtPlugin("org.scalastyle" %% "scalastyle-sbt-plugin" % "1.0.0" exclude ("org.scala-lang.modules", "scala-xml_2.12"))
-addSbtPlugin("org.scoverage"   % "sbt-scoverage"         % "2.2.2")
-addSbtPlugin("uk.gov.hmrc"     % "sbt-distributables"    % "2.5.0")
-addSbtPlugin("uk.gov.hmrc"     % "sbt-auto-build"        % "3.24.0")
-addSbtPlugin("org.scalameta"   % "sbt-scalafmt"          % "2.5.2")
-=======
 addSbtPlugin("org.playframework" % "sbt-plugin"         % "3.0.8")
 addSbtPlugin("org.scoverage"     % "sbt-scoverage"      % "2.3.1")
 addSbtPlugin("uk.gov.hmrc"       % "sbt-distributables" % "2.6.0")
 addSbtPlugin("uk.gov.hmrc"       % "sbt-auto-build"     % "3.24.0")
-addSbtPlugin("org.scalameta"     % "sbt-scalafmt"       % "2.5.4")
->>>>>>> ea50de94
+addSbtPlugin("org.scalameta"     % "sbt-scalafmt"       % "2.5.4")