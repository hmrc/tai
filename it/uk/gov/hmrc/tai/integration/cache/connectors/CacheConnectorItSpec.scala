--- conflicted
+++ resolved
@@ -24,22 +24,15 @@
 import org.scalatestplus.mockito.MockitoSugar
 import org.scalatestplus.play.guice.GuiceOneAppPerSuite
 import play.api.Configuration
-<<<<<<< HEAD
+import play.api.inject.guice.GuiceApplicationBuilder
 import play.api.libs.json.Json
-=======
-import play.api.inject.guice.GuiceApplicationBuilder
 import play.api.test.Injecting
 import play.modules.reactivemongo.ReactiveMongoComponent
->>>>>>> bee7774f
 import uk.gov.hmrc.domain.Generator
 import uk.gov.hmrc.http.{HeaderCarrier, SessionId}
 import uk.gov.hmrc.tai.config.MongoConfig
 import uk.gov.hmrc.tai.connectors.{CacheConnector, CacheId, TaiCacheRepository}
-<<<<<<< HEAD
-import uk.gov.hmrc.tai.integration.TaiBaseSpec
 import uk.gov.hmrc.tai.model.domain.{Address, Person, PersonFormatter}
-=======
->>>>>>> bee7774f
 import uk.gov.hmrc.tai.model.nps2.MongoFormatter
 import uk.gov.hmrc.tai.model.{SessionData, TaxSummaryDetails}
 
@@ -99,16 +92,12 @@
         }
 
         "data has been passed without key" in {
-<<<<<<< HEAD
-          val data = Await.result(sut.createOrUpdate[String](cacheId, "DATA"), atMost)
-          val cachedData = Await.result(sut.find[String](cacheId), atMost)
-          Some(data) shouldBe cachedData
-=======
+
           val data = sut.createOrUpdate[String](cacheId, "DATA").futureValue
           val cachedData = sut.find[String](cacheId).futureValue
 
           Some(data) mustBe cachedData
->>>>>>> bee7774f
+
         }
 
         "sequence has been passed" in {
@@ -119,9 +108,9 @@
         }
 
         "saved and returned json is valid" in {
-          val data = Await.result(sut.createOrUpdate[Person](cacheId, Person(nino, "Name", "Surname", None, Address("", "", "", "", ""), false, false))(PersonFormatter.personMongoFormat), atMost)
-          val cachedData = Await.result(sut.find[Person](cacheId)(PersonFormatter.personMongoFormat), atMost)
-          cachedData shouldBe Some(data)
+          val data = sut.createOrUpdate[Person](cacheId, Person(nino, "Name", "Surname", None, Address("", "", "", "", ""), false, false))(PersonFormatter.personMongoFormat).futureValue
+          val cachedData = sut.find[Person](cacheId)(PersonFormatter.personMongoFormat).futureValue
+          cachedData mustBe Some(data)
         }
 
       }
@@ -152,25 +141,15 @@
 
       "return the data from cache" when {
         "Nil is saved in cache" in {
-<<<<<<< HEAD
-          Await.result(sut.createOrUpdate[Seq[SessionData]](cacheId, Nil), atMost)
-          val cachedData = Await.result(sut.findOptSeq[SessionData](cacheId), atMost)
-=======
           sut.createOrUpdate[Seq[SessionData]](cacheId, Nil).futureValue
           val cachedData = sut.findOptSeq[SessionData](cacheId).futureValue
->>>>>>> bee7774f
 
           Some(Nil) mustBe cachedData
         }
 
         "sequence is saved in cache" in {
-<<<<<<< HEAD
-          Await.result(sut.createOrUpdate[Seq[SessionData]](cacheId, List(sessionData, sessionData)), atMost)
-          val cachedData = Await.result(sut.findOptSeq[SessionData](cacheId), atMost)
-=======
           sut.createOrUpdate[Seq[SessionData]](cacheId, List(sessionData, sessionData)).futureValue
           val cachedData = sut.findOptSeq[SessionData](cacheId).futureValue
->>>>>>> bee7774f
 
           Some(List(sessionData, sessionData)) mustBe cachedData
         }
@@ -184,9 +163,9 @@
                                      |  "invalid": "key"
                                      | }
                                      |""".stripMargin).toString
-          Await.result(sut.createOrUpdate[String](cacheId, badJson), atMost)
-          val cachedData = Await.result(sut.find[Person](cacheId)(PersonFormatter.personHodRead), atMost)
-          cachedData shouldBe None
+          sut.createOrUpdate[String](cacheId, badJson).futureValue
+          val cachedData = sut.find[Person](cacheId)(PersonFormatter.personHodRead).futureValue
+          cachedData mustBe None
         }
 
         "cache id doesn't exist" in {
