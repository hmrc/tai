--- conflicted
+++ resolved
@@ -22,13 +22,9 @@
 import uk.gov.hmrc.domain.Nino
 import uk.gov.hmrc.play.bootstrap.backend.controller.BackendController
 import uk.gov.hmrc.tai.controllers.ControllerErrorHandler
-<<<<<<< HEAD
 import uk.gov.hmrc.tai.controllers.auth.AuthJourney
-=======
-import uk.gov.hmrc.tai.controllers.predicates.AuthenticationPredicate
 import uk.gov.hmrc.tai.model.api.ApiResponse
 import uk.gov.hmrc.tai.service.benefits.BenefitsService
->>>>>>> 23b5848e
 
 import scala.concurrent.ExecutionContext
 
@@ -41,28 +37,20 @@
   ec: ExecutionContext
 ) extends BackendController(cc) with ControllerErrorHandler {
 
-<<<<<<< HEAD
   def companyCarBenefits(nino: Nino): Action[AnyContent] = authentication.authWithUserDetails.async {
     implicit request =>
       companyCarBenefitService.companyCarBenefits(nino).map {
         case Nil => NotFound
-        case c   => Ok(Json.toJson(ApiResponse(c, Nil)))
-      } recoverWith taxAccountErrorHandler()
-=======
-  def companyCarBenefits(nino: Nino): Action[AnyContent] = authentication.async { implicit request =>
-    companyCarBenefitService.companyCarBenefits(nino).map {
-      case Nil => NotFound
-      case c =>
-        Ok(
-          Json.toJson(
-            ApiResponse(
-              Json.obj("companyCarBenefits" -> c.map(Json.toJson(_))),
-              Nil
+        case c =>
+          Ok(
+            Json.toJson(
+              ApiResponse(
+                Json.obj("companyCarBenefits" -> c.map(Json.toJson(_))),
+                Nil
+              )
             )
           )
-        )
-    } recoverWith taxAccountErrorHandler()
->>>>>>> 23b5848e
+      } recoverWith taxAccountErrorHandler()
   }
 
 }