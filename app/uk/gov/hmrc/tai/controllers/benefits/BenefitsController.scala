/*
 * Copyright 2023 HM Revenue & Customs
 *
 * Licensed under the Apache License, Version 2.0 (the "License");
 * you may not use this file except in compliance with the License.
 * You may obtain a copy of the License at
 *
 *     http://www.apache.org/licenses/LICENSE-2.0
 *
 * Unless required by applicable law or agreed to in writing, software
 * distributed under the License is distributed on an "AS IS" BASIS,
 * WITHOUT WARRANTIES OR CONDITIONS OF ANY KIND, either express or implied.
 * See the License for the specific language governing permissions and
 * limitations under the License.
 */

package uk.gov.hmrc.tai.controllers.benefits

import com.google.inject.{Inject, Singleton}
import play.api.libs.json.{JsValue, Json}
import play.api.mvc.{Action, AnyContent, ControllerComponents}
import uk.gov.hmrc.domain.Nino
import uk.gov.hmrc.play.bootstrap.backend.controller.BackendController
import uk.gov.hmrc.tai.controllers.ControllerErrorHandler
<<<<<<< HEAD
import uk.gov.hmrc.tai.controllers.auth.AuthJourney
import uk.gov.hmrc.tai.model.api.{ApiFormats, ApiResponse}
import uk.gov.hmrc.tai.model.domain.benefits.RemoveCompanyBenefit
=======
import uk.gov.hmrc.tai.controllers.predicates.AuthenticationPredicate
import uk.gov.hmrc.tai.model.api.ApiResponse
import uk.gov.hmrc.tai.model.domain.benefits.{Benefits, RemoveCompanyBenefit}
>>>>>>> 23b5848e
import uk.gov.hmrc.tai.model.tai.TaxYear
import uk.gov.hmrc.tai.service.benefits.BenefitsService

import scala.annotation.nowarn
import scala.concurrent.ExecutionContext

@Singleton
class BenefitsController @Inject() (
  benefitService: BenefitsService,
  authentication: AuthJourney,
  cc: ControllerComponents
)(implicit
  ec: ExecutionContext
) extends BackendController(cc) with ControllerErrorHandler {

<<<<<<< HEAD
  def benefits(nino: Nino, taxYear: TaxYear): Action[AnyContent] = authentication.authWithUserDetails.async {
    implicit request =>
      benefitService.benefits(nino, taxYear).map { benefitsFromService =>
        Ok(Json.toJson(ApiResponse(benefitsFromService, Nil)))
      } recoverWith taxAccountErrorHandler()
=======
  def benefits(nino: Nino, taxYear: TaxYear): Action[AnyContent] = authentication.async { implicit request =>
    benefitService.benefits(nino, taxYear).map { benefitsFromService: Benefits =>
      Ok(Json.toJson(ApiResponse(benefitsFromService, Nil)))
    } recoverWith taxAccountErrorHandler()
>>>>>>> 23b5848e
  }

  @nowarn("msg=parameter empId in method removeCompanyBenefits is never used")
  def removeCompanyBenefits(nino: Nino, empId: Int): Action[JsValue] =
    authentication.authWithUserDetails.async(parse.json) { implicit request =>
      withJsonBody[RemoveCompanyBenefit] { removeCompanyBenefit =>
        benefitService.removeCompanyBenefits(nino, removeCompanyBenefit) map (envelopeId =>
          Ok(Json.toJson(ApiResponse(envelopeId, Nil)))
        )
      }
    }
}<|MERGE_RESOLUTION|>--- conflicted
+++ resolved
@@ -22,15 +22,9 @@
 import uk.gov.hmrc.domain.Nino
 import uk.gov.hmrc.play.bootstrap.backend.controller.BackendController
 import uk.gov.hmrc.tai.controllers.ControllerErrorHandler
-<<<<<<< HEAD
 import uk.gov.hmrc.tai.controllers.auth.AuthJourney
-import uk.gov.hmrc.tai.model.api.{ApiFormats, ApiResponse}
-import uk.gov.hmrc.tai.model.domain.benefits.RemoveCompanyBenefit
-=======
-import uk.gov.hmrc.tai.controllers.predicates.AuthenticationPredicate
 import uk.gov.hmrc.tai.model.api.ApiResponse
 import uk.gov.hmrc.tai.model.domain.benefits.{Benefits, RemoveCompanyBenefit}
->>>>>>> 23b5848e
 import uk.gov.hmrc.tai.model.tai.TaxYear
 import uk.gov.hmrc.tai.service.benefits.BenefitsService
 
@@ -46,18 +40,11 @@
   ec: ExecutionContext
 ) extends BackendController(cc) with ControllerErrorHandler {
 
-<<<<<<< HEAD
   def benefits(nino: Nino, taxYear: TaxYear): Action[AnyContent] = authentication.authWithUserDetails.async {
     implicit request =>
-      benefitService.benefits(nino, taxYear).map { benefitsFromService =>
+      benefitService.benefits(nino, taxYear).map { benefitsFromService: Benefits =>
         Ok(Json.toJson(ApiResponse(benefitsFromService, Nil)))
       } recoverWith taxAccountErrorHandler()
-=======
-  def benefits(nino: Nino, taxYear: TaxYear): Action[AnyContent] = authentication.async { implicit request =>
-    benefitService.benefits(nino, taxYear).map { benefitsFromService: Benefits =>
-      Ok(Json.toJson(ApiResponse(benefitsFromService, Nil)))
-    } recoverWith taxAccountErrorHandler()
->>>>>>> 23b5848e
   }
 
   @nowarn("msg=parameter empId in method removeCompanyBenefits is never used")
