/*
 * Copyright 2023 HM Revenue & Customs
 *
 * Licensed under the Apache License, Version 2.0 (the "License");
 * you may not use this file except in compliance with the License.
 * You may obtain a copy of the License at
 *
 *     http://www.apache.org/licenses/LICENSE-2.0
 *
 * Unless required by applicable law or agreed to in writing, software
 * distributed under the License is distributed on an "AS IS" BASIS,
 * WITHOUT WARRANTIES OR CONDITIONS OF ANY KIND, either express or implied.
 * See the License for the specific language governing permissions and
 * limitations under the License.
 */

package uk.gov.hmrc.tai.controllers

import com.google.inject.{Inject, Singleton}
import play.api.libs.json.{JsValue, Json}
import play.api.mvc.{Action, AnyContent, ControllerComponents}
import uk.gov.hmrc.domain.Nino
import uk.gov.hmrc.play.bootstrap.backend.controller.BackendController
import uk.gov.hmrc.tai.controllers.predicates.AuthenticationPredicate
import uk.gov.hmrc.tai.model.api.{ApiFormats, ApiResponse, EmploymentCollection}
import uk.gov.hmrc.tai.model.domain.{AddEmployment, EndEmployment, IncorrectEmployment}
import uk.gov.hmrc.tai.model.tai.TaxYear
import uk.gov.hmrc.tai.service.EmploymentService

import scala.concurrent.ExecutionContext

@Singleton
class EmploymentsController @Inject() (
  employmentService: EmploymentService,
  authentication: AuthenticationPredicate,
  cc: ControllerComponents
)(implicit ec: ExecutionContext)
    extends BackendController(cc) with ApiFormats with ControllerErrorHandler {

  def employments(nino: Nino, year: TaxYear): Action[AnyContent] = authentication.async { implicit request =>
    employmentService
      .employmentsAsEitherT(nino, year)
      .bimap(
        error => errorToResponse(error),
<<<<<<< HEAD
        employments =>
        Ok(Json.toJson(ApiResponse(EmploymentCollection(employments.employments, None), Nil)))
      ).merge  recoverWith taxAccountErrorHandler()
=======
        employments => Ok(Json.toJson(ApiResponse(EmploymentCollection(employments.employments, None), Nil)))
      )
      .merge
>>>>>>> cc26e890
  }

  def employment(nino: Nino, id: Int): Action[AnyContent] = authentication.async { implicit request =>
    employmentService
      .employmentAsEitherT(nino, id)
      .bimap(
<<<<<<< HEAD
      error => errorToResponse(error),
        employment        => Ok(Json.toJson(ApiResponse(employment, Nil)))
      ).merge recoverWith taxAccountErrorHandler()
=======
        error => errorToResponse(error),
        employment => Ok(Json.toJson(ApiResponse(employment, Nil)))
      )
      .merge
>>>>>>> cc26e890
  }

  def endEmployment(nino: Nino, id: Int): Action[JsValue] = authentication.async(parse.json) { implicit request =>
    withJsonBody[EndEmployment] { endEmployment =>
      employmentService
        .endEmployment(nino, id, endEmployment)
        .fold(
          error => errorToResponse(error),
          envelopeId => Ok(Json.toJson(ApiResponse(envelopeId, Nil)))
        )
    }
  }

  def addEmployment(nino: Nino): Action[JsValue] = authentication.async(parse.json) { implicit request =>
    withJsonBody[AddEmployment] { employment =>
      employmentService.addEmployment(nino, employment) map (envelopeId =>
        Ok(Json.toJson(ApiResponse(envelopeId, Nil)))
      )
    }
  }

  def incorrectEmployment(nino: Nino, id: Int): Action[JsValue] = authentication.async(parse.json) { implicit request =>
    withJsonBody[IncorrectEmployment] { employment =>
      employmentService.incorrectEmployment(nino, id, employment) map (envelopeId =>
        Ok(Json.toJson(ApiResponse(envelopeId, Nil)))
      )
    }
  }

  def updatePreviousYearIncome(nino: Nino, taxYear: TaxYear): Action[JsValue] = authentication.async(parse.json) {
    implicit request =>
      withJsonBody[IncorrectEmployment] { employment =>
        employmentService.updatePreviousYearIncome(nino, taxYear, employment) map (envelopeId =>
          Ok(Json.toJson(ApiResponse(envelopeId, Nil)))
        )
      }
  }

}<|MERGE_RESOLUTION|>--- conflicted
+++ resolved
@@ -42,31 +42,19 @@
       .employmentsAsEitherT(nino, year)
       .bimap(
         error => errorToResponse(error),
-<<<<<<< HEAD
-        employments =>
-        Ok(Json.toJson(ApiResponse(EmploymentCollection(employments.employments, None), Nil)))
-      ).merge  recoverWith taxAccountErrorHandler()
-=======
         employments => Ok(Json.toJson(ApiResponse(EmploymentCollection(employments.employments, None), Nil)))
       )
-      .merge
->>>>>>> cc26e890
+      .merge recoverWith taxAccountErrorHandler()
   }
 
   def employment(nino: Nino, id: Int): Action[AnyContent] = authentication.async { implicit request =>
     employmentService
       .employmentAsEitherT(nino, id)
       .bimap(
-<<<<<<< HEAD
-      error => errorToResponse(error),
-        employment        => Ok(Json.toJson(ApiResponse(employment, Nil)))
-      ).merge recoverWith taxAccountErrorHandler()
-=======
         error => errorToResponse(error),
         employment => Ok(Json.toJson(ApiResponse(employment, Nil)))
       )
-      .merge
->>>>>>> cc26e890
+      .merge recoverWith taxAccountErrorHandler()
   }
 
   def endEmployment(nino: Nino, id: Int): Action[JsValue] = authentication.async(parse.json) { implicit request =>
