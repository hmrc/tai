--- conflicted
+++ resolved
@@ -61,13 +61,6 @@
     nino: Nino,
     year: TaxYear,
     incomeType: TaxCodeIncomeComponentType,
-<<<<<<< HEAD
-    status: TaxCodeIncomeStatus): Action[AnyContent] = authentication.async { implicit request =>
-    incomeService.matchedTaxCodeIncomesForYear(nino, year, incomeType, status).bimap(
-      error => errorToResponse(error),
-      result => Ok(Json.toJson(ApiResponse(Json.toJson(result), Nil)))
-    ).merge recoverWith taxAccountErrorHandler()
-=======
     status: TaxCodeIncomeStatus
   ): Action[AnyContent] = authentication.async { implicit request =>
     incomeService
@@ -76,8 +69,7 @@
         error => errorToResponse(error),
         result => Ok(Json.toJson(ApiResponse(Json.toJson(result), Nil)))
       )
-      .merge
->>>>>>> cc26e890
+      .merge recoverWith taxAccountErrorHandler()
   }
 
   def nonMatchingCeasedEmployments(nino: Nino, year: TaxYear): Action[AnyContent] = authentication.async {
@@ -87,12 +79,8 @@
         .bimap(
           error => errorToResponse(error),
           result => Ok(Json.toJson(ApiResponse(Json.toJson(result), Seq.empty[ApiLink])))
-<<<<<<< HEAD
-        ).merge recoverWith taxAccountErrorHandler()
-=======
         )
-        .merge
->>>>>>> cc26e890
+        .merge recoverWith taxAccountErrorHandler()
   }
 
   def income(nino: Nino, year: TaxYear): Action[AnyContent] = authentication.async { implicit request =>
