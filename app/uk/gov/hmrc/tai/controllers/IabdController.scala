/*
 * Copyright 2025 HM Revenue & Customs
 *
 * Licensed under the Apache License, Version 2.0 (the "License");
 * you may not use this file except in compliance with the License.
 * You may obtain a copy of the License at
 *
 *     http://www.apache.org/licenses/LICENSE-2.0
 *
 * Unless required by applicable law or agreed to in writing, software
 * distributed under the License is distributed on an "AS IS" BASIS,
 * WITHOUT WARRANTIES OR CONDITIONS OF ANY KIND, either express or implied.
 * See the License for the specific language governing permissions and
 * limitations under the License.
 */

package uk.gov.hmrc.tai.controllers

import com.google.inject.{Inject, Singleton}
import play.api.libs.json.{JsObject, Json, Writes}
import play.api.mvc.{Action, AnyContent, ControllerComponents}
import uk.gov.hmrc.domain.Nino
import uk.gov.hmrc.play.bootstrap.backend.controller.BackendController
import uk.gov.hmrc.tai.controllers.auth.AuthJourney
import uk.gov.hmrc.tai.model.api.ApiResponse
import uk.gov.hmrc.tai.model.domain.IabdDetails
import uk.gov.hmrc.tai.model.domain.IabdDetails.hipWrites
import uk.gov.hmrc.tai.model.tai.TaxYear
import uk.gov.hmrc.tai.service.IabdService

import scala.concurrent.ExecutionContext

@Singleton
class IabdController @Inject() (
  authentication: AuthJourney,
  iabdService: IabdService,
  cc: ControllerComponents
)(implicit
  ec: ExecutionContext
) extends BackendController(cc) {

  def getIabds(nino: Nino, year: TaxYear): Action[AnyContent] =
    authentication.authWithUserDetails.async { implicit request =>
<<<<<<< HEAD
      val iabdType: Option[String] = request.getQueryString("type")
      iabdService.retrieveIabdDetails(nino, year, iabdType).map { iabdDetails =>
=======
      iabdService.retrieveIabdDetails(nino, year).map { iabdDetails =>
>>>>>>> 5d564837
        Ok(
          Json.toJson(
            ApiResponse[JsObject](
              Json.obj("iabdDetails" -> Json.toJson(iabdDetails)(Writes.seq(hipWrites))),
              Nil
            )
          )
        )
      }
    }
}<|MERGE_RESOLUTION|>--- conflicted
+++ resolved
@@ -41,12 +41,8 @@
 
   def getIabds(nino: Nino, year: TaxYear): Action[AnyContent] =
     authentication.authWithUserDetails.async { implicit request =>
-<<<<<<< HEAD
       val iabdType: Option[String] = request.getQueryString("type")
       iabdService.retrieveIabdDetails(nino, year, iabdType).map { iabdDetails =>
-=======
-      iabdService.retrieveIabdDetails(nino, year).map { iabdDetails =>
->>>>>>> 5d564837
         Ok(
           Json.toJson(
             ApiResponse[JsObject](
