/*
 * Copyright 2024 HM Revenue & Customs
 *
 * Licensed under the Apache License, Version 2.0 (the "License");
 * you may not use this file except in compliance with the License.
 * You may obtain a copy of the License at
 *
 *     http://www.apache.org/licenses/LICENSE-2.0
 *
 * Unless required by applicable law or agreed to in writing, software
 * distributed under the License is distributed on an "AS IS" BASIS,
 * WITHOUT WARRANTIES OR CONDITIONS OF ANY KIND, either express or implied.
 * See the License for the specific language governing permissions and
 * limitations under the License.
 */

package uk.gov.hmrc.tai.service

import com.google.inject.{Inject, Singleton}
import play.api.mvc.Request
import uk.gov.hmrc.domain.Nino
import uk.gov.hmrc.http.HeaderCarrier
import uk.gov.hmrc.tai.model.domain.calculation.CodingComponent
import uk.gov.hmrc.tai.model.domain._
import uk.gov.hmrc.tai.model.domain.formatters.taxComponents.TaxAccountHodFormatters
import uk.gov.hmrc.tai.model.tai.TaxYear
import uk.gov.hmrc.tai.service.helper.TaxAccountHelper

import scala.concurrent.{ExecutionContext, Future}
import scala.language.postfixOps

@Singleton
class TaxAccountSummaryService @Inject() (
  codingComponentService: CodingComponentService,
  incomeService: IncomeService,
  totalTaxService: TotalTaxService,
  taxAccountHelper: TaxAccountHelper
)(implicit
  ec: ExecutionContext
<<<<<<< HEAD
) {
=======
) extends TaxAccountSummaryHodFormatters with TaxAccountHodFormatters {
>>>>>>> 789d452a

  def taxAccountSummary(nino: Nino, year: TaxYear)(implicit
    hc: HeaderCarrier,
    request: Request[_]
  ): Future[TaxAccountSummary] =
    for {
      totalEstimatedTax       <- taxAccountHelper.totalEstimatedTax(nino, year)
      taxFreeAmountComponents <- codingComponentService.codingComponents(nino, year)
      taxCodeIncomes          <- incomeService.taxCodeIncomes(nino, year)
      totalTax                <- totalTaxService.totalTax(nino, year)
      taxFreeAllowance        <- totalTaxService.taxFreeAllowance(nino, year)
    } yield {

      val taxFreeAmount = taxFreeAmountCalculation(taxFreeAmountComponents)
      val totalIyaIntoCY = taxCodeIncomes map (_.inYearAdjustmentIntoCY) sum
      val totalIya = taxCodeIncomes map (_.totalInYearAdjustment) sum
      val totalIyatIntoCYPlusOne = taxCodeIncomes map (_.inYearAdjustmentIntoCYPlusOne) sum
      val incomeCategoriesSum = totalTax.incomeCategories.map(_.totalTaxableIncome).sum
      val totalEstimatedIncome =
        if (incomeCategoriesSum == 0) totalTax.incomeCategories.map(_.totalIncome).sum
        else incomeCategoriesSum + taxFreeAllowance

      TaxAccountSummary(
        totalEstimatedTax,
        taxFreeAmount,
        totalIyaIntoCY,
        totalIya,
        totalIyatIntoCYPlusOne,
        totalEstimatedIncome,
        taxFreeAllowance
      )
    }

  private[service] def taxFreeAmountCalculation(codingComponents: Seq[CodingComponent]): BigDecimal =
    codingComponents.foldLeft(BigDecimal(0))((total: BigDecimal, component: CodingComponent) =>
      component.componentType match {
        case _: AllowanceComponentType => total + component.amount.abs
        case _                         => total - component.amount.abs
      }
    )
}<|MERGE_RESOLUTION|>--- conflicted
+++ resolved
@@ -37,11 +37,7 @@
   taxAccountHelper: TaxAccountHelper
 )(implicit
   ec: ExecutionContext
-<<<<<<< HEAD
 ) {
-=======
-) extends TaxAccountSummaryHodFormatters with TaxAccountHodFormatters {
->>>>>>> 789d452a
 
   def taxAccountSummary(nino: Nino, year: TaxYear)(implicit
     hc: HeaderCarrier,
