/*
 * Copyright 2023 HM Revenue & Customs
 *
 * Licensed under the Apache License, Version 2.0 (the "License");
 * you may not use this file except in compliance with the License.
 * You may obtain a copy of the License at
 *
 *     http://www.apache.org/licenses/LICENSE-2.0
 *
 * Unless required by applicable law or agreed to in writing, software
 * distributed under the License is distributed on an "AS IS" BASIS,
 * WITHOUT WARRANTIES OR CONDITIONS OF ANY KIND, either express or implied.
 * See the License for the specific language governing permissions and
 * limitations under the License.
 */

package uk.gov.hmrc.tai.service

import com.google.inject.{Inject, Singleton}
import uk.gov.hmrc.domain.Nino
import uk.gov.hmrc.http.HeaderCarrier
import uk.gov.hmrc.mongoFeatureToggles.services.FeatureFlagService
import uk.gov.hmrc.tai.connectors.TaxAccountConnector
<<<<<<< HEAD
import uk.gov.hmrc.tai.model.domain.calculation.CodingComponent
import uk.gov.hmrc.tai.model.hip.reads.CodingComponentHipReads
=======
import uk.gov.hmrc.tai.model.admin.HipTaxAccountHistoryToggle
import uk.gov.hmrc.tai.model.domain.calculation.{CodingComponent, CodingComponentHipReads, CodingComponentSquidReads}
>>>>>>> ea50de94
import uk.gov.hmrc.tai.model.tai.TaxYear

import scala.concurrent.{ExecutionContext, Future}

@Singleton
class CodingComponentService @Inject() (
  taxAccountConnector: TaxAccountConnector,
  featureFlagService: FeatureFlagService
)(implicit ec: ExecutionContext) {

  def codingComponents(nino: Nino, year: TaxYear)(implicit hc: HeaderCarrier): Future[Seq[CodingComponent]] =
    taxAccountConnector
      .taxAccount(nino, year)
      .map(_.as[Seq[CodingComponent]](CodingComponentHipReads.codingComponentReads))

  def codingComponentsForTaxCodeId(nino: Nino, taxCodeId: Int)(implicit
    hc: HeaderCarrier
  ): Future[Seq[CodingComponent]] =
    featureFlagService.get(HipTaxAccountHistoryToggle).flatMap { flag =>
      val reads = if (flag.isEnabled) { CodingComponentHipReads.codingComponentReads }
      else { CodingComponentSquidReads.codingComponentReads }

      taxAccountConnector
        .taxAccountHistory(nino = nino, iocdSeqNo = taxCodeId)
        .map(_.as[Seq[CodingComponent]](reads))
    }
}<|MERGE_RESOLUTION|>--- conflicted
+++ resolved
@@ -21,22 +21,17 @@
 import uk.gov.hmrc.http.HeaderCarrier
 import uk.gov.hmrc.mongoFeatureToggles.services.FeatureFlagService
 import uk.gov.hmrc.tai.connectors.TaxAccountConnector
-<<<<<<< HEAD
-import uk.gov.hmrc.tai.model.domain.calculation.CodingComponent
-import uk.gov.hmrc.tai.model.hip.reads.CodingComponentHipReads
-=======
 import uk.gov.hmrc.tai.model.admin.HipTaxAccountHistoryToggle
 import uk.gov.hmrc.tai.model.domain.calculation.{CodingComponent, CodingComponentHipReads, CodingComponentSquidReads}
->>>>>>> ea50de94
 import uk.gov.hmrc.tai.model.tai.TaxYear
 
 import scala.concurrent.{ExecutionContext, Future}
 
 @Singleton
 class CodingComponentService @Inject() (
-  taxAccountConnector: TaxAccountConnector,
-  featureFlagService: FeatureFlagService
-)(implicit ec: ExecutionContext) {
+                                         taxAccountConnector: TaxAccountConnector,
+                                         featureFlagService: FeatureFlagService
+                                       )(implicit ec: ExecutionContext) {
 
   def codingComponents(nino: Nino, year: TaxYear)(implicit hc: HeaderCarrier): Future[Seq[CodingComponent]] =
     taxAccountConnector
@@ -44,7 +39,7 @@
       .map(_.as[Seq[CodingComponent]](CodingComponentHipReads.codingComponentReads))
 
   def codingComponentsForTaxCodeId(nino: Nino, taxCodeId: Int)(implicit
-    hc: HeaderCarrier
+                                                               hc: HeaderCarrier
   ): Future[Seq[CodingComponent]] =
     featureFlagService.get(HipTaxAccountHistoryToggle).flatMap { flag =>
       val reads = if (flag.isEnabled) { CodingComponentHipReads.codingComponentReads }
