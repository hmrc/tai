/*
 * Copyright 2019 HM Revenue & Customs
 *
 * Licensed under the Apache License, Version 2.0 (the "License");
 * you may not use this file except in compliance with the License.
 * You may obtain a copy of the License at
 *
 *     http://www.apache.org/licenses/LICENSE-2.0
 *
 * Unless required by applicable law or agreed to in writing, software
 * distributed under the License is distributed on an "AS IS" BASIS,
 * WITHOUT WARRANTIES OR CONDITIONS OF ANY KIND, either express or implied.
 * See the License for the specific language governing permissions and
 * limitations under the License.
 */

package uk.gov.hmrc.tai.service

import com.google.inject.{Inject, Singleton}
import play.api.libs.concurrent.Execution.Implicits.defaultContext
import uk.gov.hmrc.domain.Nino
import uk.gov.hmrc.http.HeaderCarrier
import uk.gov.hmrc.tai.audit.Auditor
import uk.gov.hmrc.tai.model.domain.income._
import uk.gov.hmrc.tai.model.domain.response._
import uk.gov.hmrc.tai.model.domain.{Employment, EmploymentIncome, TaxCodeIncomeComponentType, income}
import uk.gov.hmrc.tai.model.nps2.IabdType.NewEstimatedPay
import uk.gov.hmrc.tai.model.tai.TaxYear
import uk.gov.hmrc.tai.repositories.{IncomeRepository, TaxAccountRepository}

import scala.concurrent.Future

@Singleton
class IncomeService @Inject()(
  employmentService: EmploymentService,
  taxAccountService: TaxAccountService,
  incomeRepository: IncomeRepository,
  taxAccountRepository: TaxAccountRepository,
  auditor: Auditor) {

  def nonMatchingCeasedEmployments(nino: Nino, year: TaxYear)(implicit hc: HeaderCarrier): Future[Seq[Employment]] = {
    def filterNonMatchingCeasedEmploymentsWithEndDate(
      employments: Seq[Employment],
      taxCodeIncomes: Seq[TaxCodeIncome]): Seq[Employment] =
      employments
        .filter(emp => !taxCodeIncomes.exists(tci => tci.employmentId.contains(emp.sequenceNumber)))
        .filter(_.endDate.isDefined)

    for {
      taxCodeIncomes <- taxCodeIncomes(nino, year)
      filteredTaxCodeIncomes = taxCodeIncomes.filter(income =>
        income.status != Live && income.componentType == EmploymentIncome)
      employments <- employmentService.employments(nino, year)
      result = filterNonMatchingCeasedEmploymentsWithEndDate(employments, filteredTaxCodeIncomes)
    } yield result
  }

  def matchedTaxCodeIncomesForYear(
    nino: Nino,
    year: TaxYear,
    incomeType: TaxCodeIncomeComponentType,
    status: TaxCodeIncomeStatus)(implicit hc: HeaderCarrier): Future[Seq[IncomeSource]] = {
    def filterMatchingEmploymentsToIncomeSource(
      employments: Seq[Employment],
      filteredTaxCodeIncomes: Seq[TaxCodeIncome]): Seq[IncomeSource] =
      filteredTaxCodeIncomes.flatMap { income =>
        employments
          .filter(emp => income.employmentId.contains(emp.sequenceNumber))
          .map(IncomeSource(income, _))
      }

    def filterTaxCodeIncomes(taxCodeIncomes: Seq[TaxCodeIncome]): Seq[TaxCodeIncome] =
      if (status == NotLive)
        taxCodeIncomes.filter(income => income.componentType == incomeType && income.status != Live)
      else
        taxCodeIncomes.filter(income => income.componentType == incomeType && income.status == status)

    for {
      taxCodeIncomes <- taxCodeIncomes(nino, year)
      filteredTaxCodeIncomes = filterTaxCodeIncomes(taxCodeIncomes)
      employments <- employments(filteredTaxCodeIncomes, nino, year)
      result = filterMatchingEmploymentsToIncomeSource(employments, filteredTaxCodeIncomes)
    } yield result
  }

  def untaxedInterest(nino: Nino)(implicit hc: HeaderCarrier): Future[Option[income.UntaxedInterest]] =
    incomes(nino, TaxYear()).map(_.nonTaxCodeIncomes.untaxedInterest)

<<<<<<< HEAD
  def taxCodeIncomes(nino: Nino, year: TaxYear)(implicit hc: HeaderCarrier): Future[Seq[TaxCodeIncome]] = {
    incomeRepository.taxCodeIncomes(nino, year).map(_.map(t => t.copy(taxCode = t.taxCodeWithEmergencySuffix)))
  }
=======
  def taxCodeIncomes(nino: Nino, year: TaxYear)(implicit hc: HeaderCarrier): Future[Seq[TaxCodeIncome]] =
    incomeRepository.taxCodeIncomes(nino, year)
>>>>>>> e13607ff

  def incomes(nino: Nino, year: TaxYear)(implicit hc: HeaderCarrier): Future[Incomes] =
    incomeRepository.incomes(nino, year)

  def employments(filteredTaxCodeIncomes: Seq[TaxCodeIncome], nino: Nino, year: TaxYear)(
    implicit headerCarrier: HeaderCarrier): Future[Seq[Employment]] =
    if (filteredTaxCodeIncomes.isEmpty) {
      Future.successful(Seq.empty[Employment])
    } else {
      employmentService.employments(nino, year)
    }

  def updateTaxCodeIncome(nino: Nino, year: TaxYear, employmentId: Int, amount: Int)(
    implicit hc: HeaderCarrier): Future[IncomeUpdateResponse] = {

    val auditEventForIncomeUpdate: String => Unit = (currentAmount: String) => {
      auditor.sendDataEvent(
        transactionName = "Update Multiple Employments Data",
        detail = Map(
          "nino"          -> nino.value,
          "year"          -> year.toString,
          "employmentId"  -> employmentId.toString,
          "newAmount"     -> amount.toString,
          "currentAmount" -> currentAmount)
      )
    }

    for {
      incomeAmount         <- incomeAmountForEmploymentId(nino, year, employmentId)
      personDetails        <- taxAccountService.personDetails(nino)
      incomeUpdateResponse <- updateTaxCodeAmount(nino, year, employmentId, personDetails.version, amount)
    } yield {

      if (incomeUpdateResponse == IncomeUpdateSuccess) auditEventForIncomeUpdate(incomeAmount.getOrElse("Unknown"))
      incomeUpdateResponse
    }
  }

  private def incomeAmountForEmploymentId(nino: Nino, year: TaxYear, employmentId: Int)(
    implicit hc: HeaderCarrier): Future[Option[String]] =
    taxCodeIncomes(nino, year) map { taxCodeIncomes =>
      taxCodeIncomes.find(_.employmentId.contains(employmentId)).map(_.amount.toString())
    }

  private def updateTaxCodeAmount(nino: Nino, year: TaxYear, employmentId: Int, version: Int, amount: Int)(
    implicit hc: HeaderCarrier): Future[IncomeUpdateResponse] =
    for {
      updateAmountResult <- taxAccountRepository
                             .updateTaxCodeAmount(nino, year, version, employmentId, NewEstimatedPay.code, amount)
    } yield {
      updateAmountResult match {
        case HodUpdateSuccess => IncomeUpdateSuccess
        case HodUpdateFailure => IncomeUpdateFailed(s"Hod update failed for ${year.year} update")
      }
    }

  def retrieveTaxCodeIncomeAmount(nino: Nino, employmentId: Int, taxCodeIncomes: Seq[TaxCodeIncome]): BigDecimal = {

    val taxCodeIncome = for {
      taxCodeIncome <- taxCodeIncomes.find(_.employmentId.contains(employmentId))
    } yield taxCodeIncome.amount

    taxCodeIncome.getOrElse(0)
  }

  def retrieveEmploymentAmountYearToDate(nino: Nino, employment: Option[Employment]): BigDecimal = {

    val amountYearToDate = for {
      employment          <- employment
      latestAnnualAccount <- employment.latestAnnualAccount
      latestPayment       <- latestAnnualAccount.latestPayment
    } yield latestPayment.amountYearToDate

    amountYearToDate.getOrElse(0)
  }
}<|MERGE_RESOLUTION|>--- conflicted
+++ resolved
@@ -86,14 +86,8 @@
   def untaxedInterest(nino: Nino)(implicit hc: HeaderCarrier): Future[Option[income.UntaxedInterest]] =
     incomes(nino, TaxYear()).map(_.nonTaxCodeIncomes.untaxedInterest)
 
-<<<<<<< HEAD
-  def taxCodeIncomes(nino: Nino, year: TaxYear)(implicit hc: HeaderCarrier): Future[Seq[TaxCodeIncome]] = {
+  def taxCodeIncomes(nino: Nino, year: TaxYear)(implicit hc: HeaderCarrier): Future[Seq[TaxCodeIncome]] =
     incomeRepository.taxCodeIncomes(nino, year).map(_.map(t => t.copy(taxCode = t.taxCodeWithEmergencySuffix)))
-  }
-=======
-  def taxCodeIncomes(nino: Nino, year: TaxYear)(implicit hc: HeaderCarrier): Future[Seq[TaxCodeIncome]] =
-    incomeRepository.taxCodeIncomes(nino, year)
->>>>>>> e13607ff
 
   def incomes(nino: Nino, year: TaxYear)(implicit hc: HeaderCarrier): Future[Incomes] =
     incomeRepository.incomes(nino, year)
