/*
 * Copyright 2019 HM Revenue & Customs
 *
 * Licensed under the Apache License, Version 2.0 (the "License");
 * you may not use this file except in compliance with the License.
 * You may obtain a copy of the License at
 *
 *     http://www.apache.org/licenses/LICENSE-2.0
 *
 * Unless required by applicable law or agreed to in writing, software
 * distributed under the License is distributed on an "AS IS" BASIS,
 * WITHOUT WARRANTIES OR CONDITIONS OF ANY KIND, either express or implied.
 * See the License for the specific language governing permissions and
 * limitations under the License.
 */

package uk.gov.hmrc.tai.service

import com.google.inject.{ImplementedBy, Inject}
import org.joda.time.LocalDate
import play.api.Logger
import play.api.libs.concurrent.Execution.Implicits.defaultContext
import uk.gov.hmrc.domain.Nino
import uk.gov.hmrc.http.HeaderCarrier
import uk.gov.hmrc.tai.audit.Auditor
import uk.gov.hmrc.tai.connectors.TaxCodeChangeConnector
import uk.gov.hmrc.tai.model.api.{TaxCodeChange, TaxCodeSummary}
import uk.gov.hmrc.tai.model.domain.income.{BasisOperation, TaxCodeIncome, Week1Month1BasisOperation}
import uk.gov.hmrc.tai.model.tai.TaxYear
import uk.gov.hmrc.tai.model.{TaxCodeHistory, TaxCodeMismatch, TaxCodeRecord}
import uk.gov.hmrc.tai.util.DateTimeHelper.dateTimeOrdering
import uk.gov.hmrc.tai.util.{TaiConstants, TaxCodeHistoryConstants}

import scala.concurrent.Future
import scala.util.control.NonFatal

class TaxCodeChangeServiceImpl @Inject()(taxCodeChangeConnector: TaxCodeChangeConnector,
                                         auditor: Auditor,
                                         incomeService: IncomeService) extends TaxCodeChangeService with TaxCodeHistoryConstants {

  def hasTaxCodeChanged(nino: Nino)(implicit hc: HeaderCarrier): Future[Boolean] = {

    taxCodeHistory(nino, TaxYear()).flatMap { taxCodeHistory =>

<<<<<<< HEAD
      if(validForService(taxCodeHistory.applicableTaxCodeRecords)) {
        taxCodeMismatch(nino).map{ taxCodeMismatch =>
=======
      if (validForService(taxCodeHistory.operatedTaxCodeRecords)) {
        taxCodeMismatch(nino).map { taxCodeMismatch =>
>>>>>>> 85d1a839
          !taxCodeMismatch.mismatch
        }
      }
      else {
        Future.successful(false)
      }
    }.recover {
      case NonFatal(e) =>
        Logger.warn(s"Could not evaluate tax code history with message ${e.getMessage}", e)
        false
    }

  }

  def taxCodeChange(nino: Nino)(implicit hc: HeaderCarrier): Future[TaxCodeChange] = {

    taxCodeHistory(nino, TaxYear()) map { taxCodeHistory =>

      val taxCodeRecordList = taxCodeHistory.taxCodeRecords

      if (validForService(taxCodeHistory.applicableTaxCodeRecords)) {

        val recordsGroupedByDate: Map[LocalDate, Seq[TaxCodeRecord]] = taxCodeHistory.applicableTaxCodeRecords.groupBy(_.dateOfCalculation)
        val currentDate :: previousDate :: _ = recordsGroupedByDate.keys.toList.sorted
        val currentRecords: Seq[TaxCodeRecord] = recordsGroupedByDate(currentDate)
        val previousRecords: Seq[TaxCodeRecord] = recordsGroupedByDate(previousDate)
        val previousEndDate = currentRecords.head.dateOfCalculation.minusDays(1)

        val currentTaxCodeChanges = currentRecords.map(
          currentRecord =>
            TaxCodeSummary(currentRecord, TaxYear().end)
        )

        val previousTaxCodeChanges = previousRecords.map(
          taxCodeRecord =>
            TaxCodeSummary(
              taxCodeRecord.copy(dateOfCalculation = previousStartDate(taxCodeRecord.dateOfCalculation)),
              previousEndDate
            )
        )

        val taxCodeChange = TaxCodeChange(currentTaxCodeChanges, previousTaxCodeChanges)

        auditTaxCodeChange(nino, taxCodeChange)

        taxCodeChange

      } else if (taxCodeRecordList.size == 1) {
        Logger.warn(s"Only one tax code record returned for $nino")

        TaxCodeChange(Seq(TaxCodeSummary(taxCodeRecordList.head, TaxYear().end)), Seq())
      } else if (taxCodeRecordList.size == 0) {
        Logger.warn(s"Zero tax code records returned for $nino")
        TaxCodeChange(Seq.empty[TaxCodeSummary], Seq.empty[TaxCodeSummary])
      } else {
        Logger.warn(s"Returned list of tax codes is not valid for service: $nino")
        TaxCodeChange(Seq.empty[TaxCodeSummary], Seq.empty[TaxCodeSummary])
      }
    }
  }

  def taxCodeMismatch(nino: Nino)(implicit hc: HeaderCarrier): Future[TaxCodeMismatch] = {
    val futureMismatch = for {
      unconfirmedTaxCodes: Seq[TaxCodeIncome] <- incomeService.taxCodeIncomes(nino, TaxYear())
      confirmedTaxCodes: TaxCodeChange <- taxCodeChange(nino)
    } yield {
      val unconfirmedTaxCodeList: Seq[String] = unconfirmedTaxCodes.map(income =>
        sanitizeCode(income.taxCode, income.basisOperation))

      val confirmedTaxCodeList: Seq[String] = confirmedTaxCodes.current.map(income =>
        sanitizeCode(income.taxCode, BasisOperation(income.basisOfOperation)))

      TaxCodeMismatch(unconfirmedTaxCodeList, confirmedTaxCodeList)
    }

    futureMismatch.onFailure {
      case NonFatal(exception) =>
        Logger.warn(s"Failed to compare tax codes for $nino with exception:${exception.getMessage}", exception)
    }

    futureMismatch
  }

  private def sanitizeCode(code: String, basis: BasisOperation): String = {
    if (basis == Week1Month1BasisOperation) {
      code + TaiConstants.EmergencyTaxCode
    } else {
      code
    }
  }

  def latestTaxCodes(nino: Nino, taxYear: TaxYear)(implicit hc: HeaderCarrier): Future[Seq[TaxCodeSummary]] = {

    taxCodeChangeConnector.taxCodeHistory(nino, taxYear, taxYear).map { taxCodeHistory =>

      val groupedTaxCodeRecords: Map[String, Seq[TaxCodeRecord]] = taxCodeHistory.taxCodeRecords.groupBy(_.employerName)

      groupedTaxCodeRecords.values.flatMap {
        taxCodeRecords =>
          val sortedTaxCodeRecords = taxCodeRecords.sortBy(_.dateOfCalculation)
          val latestTaxCodeRecords = sortedTaxCodeRecords.filter(_.dateOfCalculation.isEqual(sortedTaxCodeRecords.head.dateOfCalculation))
          latestTaxCodeRecords.map(TaxCodeSummary(_, taxYear.end))
      }.toSeq

    }
  }

  private def taxCodeHistory(nino: Nino, taxYear: TaxYear): Future[TaxCodeHistory] = {
    taxCodeChangeConnector.taxCodeHistory(nino, taxYear, taxYear.next)
  }

  private def previousStartDate(date: LocalDate): LocalDate = {
    val startOfCurrentTaxYear = TaxYear().start

    if (date isBefore startOfCurrentTaxYear) {
      startOfCurrentTaxYear
    } else {
      date
    }
  }

  private def auditTaxCodeChange(nino: Nino, taxCodeChange: TaxCodeChange)(implicit hc: HeaderCarrier): Unit = {
    val detail: Map[String, String] = Map(
      "nino" -> nino.nino,
      "numberOfCurrentTaxCodes" -> taxCodeChange.current.size.toString,
      "numberOfPreviousTaxCodes" -> taxCodeChange.previous.size.toString,
      "dataOfTaxCodeChange" -> taxCodeChange.latestTaxCodeChangeDate.toString,
      "primaryCurrentTaxCode" -> taxCodeChange.primaryCurrentTaxCode.getOrElse(""),
      "secondaryCurrentTaxCodes" -> taxCodeChange.secondaryCurrentTaxCodes.mkString(","),
      "primaryPreviousTaxCode" -> taxCodeChange.primaryPreviousTaxCode.getOrElse(""),
      "secondaryPreviousTaxCodes" -> taxCodeChange.secondaryPreviousTaxCodes.mkString(","),
      "primaryCurrentPayrollNumber" -> taxCodeChange.primaryCurrentPayrollNumber.getOrElse(""),
      "secondaryCurrentPayrollNumbers" -> taxCodeChange.secondaryCurrentPayrollNumbers.mkString(","),
      "primaryPreviousPayrollNumber" -> taxCodeChange.primaryPreviousPayrollNumber.getOrElse(""),
      "secondaryPreviousPayrollNumbers" -> taxCodeChange.secondaryPreviousPayrollNumbers.mkString(",")
    )

    auditor.sendDataEvent("TaxCodeChange", detail)
  }

  private def validForService(taxCodeRecords: Seq[TaxCodeRecord]): Boolean = {
    val calculationDates = taxCodeRecords.map(_.dateOfCalculation).distinct
    lazy val latestDate = calculationDates.min

    calculationDates.length >= 2 && TaxYear().withinTaxYear(latestDate)
  }

}

@ImplementedBy(classOf[TaxCodeChangeServiceImpl])
trait TaxCodeChangeService {

  def hasTaxCodeChanged(nino: Nino)(implicit hc: HeaderCarrier): Future[Boolean]

  def taxCodeChange(nino: Nino)(implicit hc: HeaderCarrier): Future[TaxCodeChange]

  def taxCodeMismatch(nino: Nino)(implicit hc: HeaderCarrier): Future[TaxCodeMismatch]

  def latestTaxCodes(nino: Nino, taxYear: TaxYear)(implicit hc: HeaderCarrier): Future[Seq[TaxCodeSummary]]

}<|MERGE_RESOLUTION|>--- conflicted
+++ resolved
@@ -42,13 +42,8 @@
 
     taxCodeHistory(nino, TaxYear()).flatMap { taxCodeHistory =>
 
-<<<<<<< HEAD
       if(validForService(taxCodeHistory.applicableTaxCodeRecords)) {
         taxCodeMismatch(nino).map{ taxCodeMismatch =>
-=======
-      if (validForService(taxCodeHistory.operatedTaxCodeRecords)) {
-        taxCodeMismatch(nino).map { taxCodeMismatch =>
->>>>>>> 85d1a839
           !taxCodeMismatch.mismatch
         }
       }
