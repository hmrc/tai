/*
 * Copyright 2018 HM Revenue & Customs
 *
 * Licensed under the Apache License, Version 2.0 (the "License");
 * you may not use this file except in compliance with the License.
 * You may obtain a copy of the License at
 *
 *     http://www.apache.org/licenses/LICENSE-2.0
 *
 * Unless required by applicable law or agreed to in writing, software
 * distributed under the License is distributed on an "AS IS" BASIS,
 * WITHOUT WARRANTIES OR CONDITIONS OF ANY KIND, either express or implied.
 * See the License for the specific language governing permissions and
 * limitations under the License.
 */

package uk.gov.hmrc.tai.service

import com.google.inject.{ImplementedBy, Inject}
import org.joda.time.LocalDate
import play.api.libs.concurrent.Execution.Implicits.defaultContext
import uk.gov.hmrc.domain.Nino
import uk.gov.hmrc.tai.connectors.TaxCodeChangeConnector
import uk.gov.hmrc.tai.model.api.{TaxCodeChange, TaxCodeChangeRecord}
import uk.gov.hmrc.tai.model.tai.TaxYear
import uk.gov.hmrc.time.TaxYearResolver

import scala.concurrent.Future

class TaxCodeChangeServiceImpl @Inject()(taxCodeChangeConnector: TaxCodeChangeConnector) extends TaxCodeChangeService {

  def hasTaxCodeChanged(nino: Nino): Future[Boolean] = {
    val currentYear = TaxYear()

<<<<<<< HEAD
    taxCodeChangeConnector.taxCodeHistory(nino, currentYear) map {
      _.taxCodeRecord.exists(record => TaxYear(record.p2Date) == currentYear)
=======
    taxCodeHistory(nino) map {
      _.taxCodeRecord
        .exists(
          _.exists(record => record.operatedTaxCode && TaxYear(record.p2Date) == currentYear))
>>>>>>> 7df270fd
    }
  }

  def taxCodeChange(nino: Nino): Future[TaxCodeChange] = {
    implicit val dateTimeOrdering: Ordering[LocalDate] = Ordering.fromLessThan(_ isAfter _)

    taxCodeChangeConnector.taxCodeHistory(nino, TaxYear()) map { taxCodeHistory =>
      val currentRecord :: previousRecord :: _ = taxCodeHistory.taxCodeRecord.sortBy(_.p2Date)

      val currentTaxCodeChange = TaxCodeChangeRecord(currentRecord.taxCode, currentRecord.p2Date,
                                                      TaxYearResolver.endOfCurrentTaxYear, currentRecord.employerName)
      val previousTaxCodeChange = TaxCodeChangeRecord(previousRecord.taxCode, previousStartDate(previousRecord.p2Date),
                                                      currentRecord.p2Date.minusDays(1), previousRecord.employerName)

      TaxCodeChange(currentTaxCodeChange, previousTaxCodeChange)
    }
  }

  private def previousStartDate(date: LocalDate): LocalDate = {
    if (date isBefore TaxYearResolver.startOfCurrentTaxYear) {
      TaxYearResolver.startOfCurrentTaxYear
    } else {
      date
    }
  }
}

@ImplementedBy(classOf[TaxCodeChangeServiceImpl])
trait TaxCodeChangeService {

  def hasTaxCodeChanged(nino: Nino): Future[Boolean]

  def taxCodeChange(nino: Nino): Future[TaxCodeChange]

}<|MERGE_RESOLUTION|>--- conflicted
+++ resolved
@@ -32,15 +32,9 @@
   def hasTaxCodeChanged(nino: Nino): Future[Boolean] = {
     val currentYear = TaxYear()
 
-<<<<<<< HEAD
     taxCodeChangeConnector.taxCodeHistory(nino, currentYear) map {
-      _.taxCodeRecord.exists(record => TaxYear(record.p2Date) == currentYear)
-=======
-    taxCodeHistory(nino) map {
       _.taxCodeRecord
-        .exists(
-          _.exists(record => record.operatedTaxCode && TaxYear(record.p2Date) == currentYear))
->>>>>>> 7df270fd
+          .exists(record => record.operatedTaxCode && TaxYear(record.p2Date) == currentYear)
     }
   }
 
