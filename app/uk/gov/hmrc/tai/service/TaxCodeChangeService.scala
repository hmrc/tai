--- conflicted
+++ resolved
@@ -108,7 +108,6 @@
     }
   }
 
-<<<<<<< HEAD
   def taxCodeMismatch(nino: Nino)(implicit hc: HeaderCarrier): Future[TaxCodeMismatch] = {
     (for {
       unconfirmedTaxCodes <- incomeService.taxCodeIncomes(nino, TaxYear())
@@ -136,7 +135,6 @@
     taxCodeChangeConnector.taxCodeHistory(nino, taxYear, taxYear.next)
   }
 
-=======
   def mostRecentTaxCodeRecordInYear(nino: Nino, year: TaxYear): Future[Seq[TaxCodeRecord]] = {
 
     taxCodeChangeConnector.taxCodeHistory(nino, year, year).map { taxCodeHistoryFull =>
@@ -154,11 +152,13 @@
   private def getMostRecentRecordInSequence(records: Seq[TaxCodeRecord]): Seq[TaxCodeRecord] = {
     if(records.nonEmpty) {
       Seq(TaxCodeRecord.mostRecentTaxCodeRecord(records))
-    } else Seq.empty
-  }
-
-
->>>>>>> 77c6ae34
+    }
+    else{
+      Seq.empty
+    }
+  }
+
+
   private def previousStartDate(date: LocalDate): LocalDate = {
     if (date isBefore TaxYearResolver.startOfCurrentTaxYear) {
       TaxYearResolver.startOfCurrentTaxYear
