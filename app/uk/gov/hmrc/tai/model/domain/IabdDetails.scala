/*
 * Copyright 2024 HM Revenue & Customs
 *
 * Licensed under the Apache License, Version 2.0 (the "License");
 * you may not use this file except in compliance with the License.
 * You may obtain a copy of the License at
 *
 *     http://www.apache.org/licenses/LICENSE-2.0
 *
 * Unless required by applicable law or agreed to in writing, software
 * distributed under the License is distributed on an "AS IS" BASIS,
 * WITHOUT WARRANTIES OR CONDITIONS OF ANY KIND, either express or implied.
 * See the License for the specific language governing permissions and
 * limitations under the License.
 */

package uk.gov.hmrc.tai.model.domain

import play.api.Logging
import play.api.libs.functional.syntax.toFunctionalBuilderOps
import play.api.libs.json.*
import play.api.libs.json.Reads.localDateReads
<<<<<<< HEAD
import uk.gov.hmrc.tai.model.nps.NpsDate
=======
import uk.gov.hmrc.tai.model.domain.income.IabdUpdateSource
import uk.gov.hmrc.tai.util.IabdTypeConstants
>>>>>>> d20b2249
import uk.gov.hmrc.tai.util.JsonHelper.readsTypeTuple
import uk.gov.hmrc.tai.util.{IabdTypeConstants, JsonHelper}

import java.time.LocalDate

import java.time.format.DateTimeFormatter

case class IabdDetails(
<<<<<<< HEAD
  nino: Option[String],
  employmentSequenceNumber: Option[Int] = None,
  source: Option[Int] = None,
  `type`: Option[Int],
  receiptDate: Option[LocalDate] = None,
  captureDate: Option[LocalDate] = None,
=======
  employmentSequenceNumber: Option[Int],
  source: Option[Int], // iabdUpdateSource source.flatMap(code => IabdUpdateSource.fromCode(code)
  `type`: Option[Int],
  receiptDate: Option[LocalDate], // updateNotificationDate
  captureDate: Option[LocalDate], // updateActionDate
>>>>>>> d20b2249
  grossAmount: Option[BigDecimal] = None
)

object IabdDetails extends IabdTypeConstants with Logging {

  implicit val format: OFormat[IabdDetails] = Json.format[IabdDetails]

  private val dateReads: Reads[LocalDate] = localDateReads("yyyy-MM-dd")
  private val dateWrites: Writes[LocalDate] = new Writes[LocalDate] {
    val dateFormat: DateTimeFormatter = DateTimeFormatter.ofPattern("yyyy-MM-dd")
    override def writes(date: LocalDate): JsValue =
      JsString(date.format(dateFormat))
  }

  private def removeNulls(jsObject: JsObject): JsObject =
    JsObject(jsObject.fields.collect {
      case (s, j: JsObject) =>
        (s, removeNulls(j))
      case other if other._2 != JsNull =>
        other
    })

  val writesIabds: OWrites[IabdDetails] = new OWrites[IabdDetails] {
    def writes(iabd: IabdDetails): JsObject =
      removeNulls(
        Json.obj(
          "employmentSequenceNumber" -> iabd.employmentSequenceNumber,
          "source"                   -> iabd.source.map(source => IabdUpdateSource.fromCode(source)),
          "type"                     -> iabd.`type`,
          "receiptDate"              -> iabd.receiptDate.map(receiptDate => Json.toJson(receiptDate)(dateWrites)),
          "captureDate"              -> iabd.captureDate.map(captureDate => Json.toJson(captureDate)(dateWrites)),
          "grossAmount"              -> iabd.grossAmount
        )
      )
  }

  private def sourceReads: Reads[Option[Int]] = {
    case JsString(n) =>
      mapIabdSource.get(n) match {
        case Some(iabdSource) => JsSuccess(Some(iabdSource))
        case _ =>
          val errorMessage = s"Unknown iabd source: $n"
          logger.warn(errorMessage, new RuntimeException(errorMessage))
          JsSuccess(None)
      }
    case e =>
      JsError(s"Invalid iabd source: $e")
  }

  private lazy val mapIabdSource: Map[String, Int] = Map(
    "Cutover"               -> 0,
    "P161"                  -> 1,
    "P161W"                 -> 2,
    "P9D"                   -> 3,
    "P50 CESSATION"         -> 4,
    "P50 UNEMPLOYMENT"      -> 5,
    "P52"                   -> 6,
    "P53A"                  -> 7,
    "P53B"                  -> 8,
    "P810"                  -> 9,
    "P85"                   -> 10,
    "P87"                   -> 11,
    "R27"                   -> 12,
    "R40"                   -> 13,
    "575T"                  -> 14,
    "TELEPHONE CALL"        -> 15,
    "LETTER"                -> 16,
    "EMAIL"                 -> 17,
    "AGENT CONTACT"         -> 18,
    "P11D (ECS)"            -> 19,
    "P46(CAR) (ECS)"        -> 20,
    "P11D (MANUAL)"         -> 21,
    "P46(CAR) (MANUAL)"     -> 22,
    "SA"                    -> 23,
    "OTHER FORM"            -> 24,
    "CALCULATION ONLY"      -> 25,
    "Annual Coding"         -> 26,
    "DWP Uprate"            -> 27,
    "Assessed P11D"         -> 28,
    "P11D/P9D Amended"      -> 29,
    "BULK EXPENSES"         -> 30,
    "ESA"                   -> 31,
    "Budget Coding"         -> 32,
    "SA Autocoding"         -> 33,
    "SPA AUTOCODING"        -> 34,
    "P46(DWP)"              -> 35,
    "P46(DWP) Uprated"      -> 36,
    "P46(PEN)"              -> 37,
    "ChB Online Service"    -> 38,
    "Internet"              -> 39,
    "Information Letter"    -> 40,
    "DWP Estimated JSA"     -> 41,
    "Payrolling BIK"        -> 42,
    "P53 (IYC)"             -> 43,
    "R40 (IYC)"             -> 44,
    "Lump Sum (IYC)"        -> 45,
    "Internet Calculated"   -> 46,
    "FPS(RTI)"              -> 47,
    "BBSI DI"               -> 48,
    "CALCULATED"            -> 49,
    "FWKS"                  -> 50,
    "Home Working Expenses" -> 51,
    "T&TSP"                 -> 52,
    "HICBC PAYE"            -> 53
  )

  private val iabdReads: Reads[IabdDetails] =
    ((JsPath \ "employmentSequenceNumber").readNullable[Int] and
      (JsPath \ "source").readNullable[Option[Int]](sourceReads) and
      (JsPath \ "type").read[(String, Int)](readsTypeTuple) and
      (JsPath \ "receiptDate").readNullable[LocalDate](dateReads) and
      (JsPath \ "captureDate").readNullable[LocalDate](dateReads) and
      (JsPath \ "grossAmount").readNullable[BigDecimal])(
<<<<<<< HEAD
      (nino, employmentSequenceNumber, source, iabdType, receiptDate, captureDate, grossAmount) =>
        IabdDetails(
          Some(nino),
          employmentSequenceNumber,
          source.flatten,
          Some(iabdType._2),
          receiptDate,
          captureDate,
          grossAmount
        )
    )

  val readsHip: Reads[IabdDetails] =
    ((JsPath \ "nationalInsuranceNumber").read[String] and
      (JsPath \ "employmentSequenceNumber").readNullable[Int] and
      (JsPath \ "source").readNullable[Option[Int]](sourceReads) and
      (JsPath \ "type").read[(String, Int)](readsTypeTuple) and
      (JsPath \ "receiptDate").readNullable[NpsDate].map(_.map(_.localDate)) and
      (JsPath \ "captureDate").readNullable[NpsDate].map(_.map(_.localDate)) and
      (JsPath \ "grossAmount").readNullable[BigDecimal])(
      (nino, employmentSequenceNumber, source, iabdType, receiptDate, captureDate, grossAmount) =>
        IabdDetails(
          Some(nino.take(8)),
          employmentSequenceNumber,
          source.flatten,
          Some(iabdType._2),
          receiptDate,
          captureDate,
          grossAmount
        )
=======
      (employmentSequenceNumber, source, iabdType, receiptDate, captureDate, grossAmount) =>
        IabdDetails
          .apply(
            employmentSequenceNumber,
            source.flatten,
            Some(iabdType._2),
            receiptDate,
            captureDate,
            grossAmount
          )
>>>>>>> d20b2249
    )

  val reads: Reads[Seq[IabdDetails]] =
    (JsPath \ "iabdDetails").readNullable(Reads.seq(iabdReads)).map(_.getOrElse(Seq.empty))

  private lazy val iabdList =
    List(
      "Gift Aid Payments (001)",
      "Gift Aid treated as paid in previous tax year (002)",
      "One off Gift Aid Payments (003)",
      "Gift Aid after end of tax year (004)",
      "Personal Pension Payments (005)",
      "Maintenance Payments (006)",
      "Total gift aid Payments (007)",
      "Employer Provided Services (008)",
      "Widows and Orphans (009)",
      "Balancing Charge (010)",
      "Loan Interest Amount (011)",
      "Death, Sickness or Funeral Benefits (012)",
      "Married Couples Allowance (MAA) (013)",
      "Blind Persons Allowance (014)",
      "BPA Received from Spouse/Civil Partner (015)",
      "Community Investment Tax Credit (016)",
      "Gifts of Shares to Charity (017)",
      "Retirement Annuity Payments (018)",
      "Non-Coded Income (019)",
      "Commission (020)",
      "Other Income (Earned) (021)",
      "Other Income (Not Earned) (022)",
      "Part Time Earnings (023)",
      "Tips (024)",
      "Other Earnings (025)",
      "Casual Earnings (026)",
      "New Estimated Pay (027)",
      "Benefit in Kind (028)",
      "Car Fuel Benefit (029)",
      "Medical Insurance (030)",
      "Car Benefit (031)",
      "Telephone (032)",
      "Service Benefit (033)",
      "Taxable Expenses Benefit (034)",
      "Van Benefit (035)",
      "Van Fuel Benefit (036)",
      "Beneficial Loan (037)",
      "Accommodation (038)",
      "Assets (039)",
      "Asset Transfer (040)",
      "Educational Services (041)",
      "Entertaining (042)",
      "Expenses (043)",
      "Mileage (044)",
      "Non-qualifying Relocation Expenses (045)",
      "Nursery Places (046)",
      "Other Items (047)",
      "Payments on Employee's Behalf (048)",
      "Personal Incidental Expenses (049)",
      "Qualifying Relocation Expenses (050)",
      "Employer Provided Professional Subscription (051)",
      "Income Tax Paid but not deducted from Director's Remuneration (052)",
      "Travel and Subsistence (053)",
      "Vouchers and Credit Cards (054)",
      "Job Expenses (055)",
      "Flat Rate Job Expenses (056)",
      "Professional Subscriptions (057)",
      "Hotel and Meal Expenses (058)",
      "Other Expenses (059)",
      "Vehicle Expenses (060)",
      "Mileage Allowance Relief (061)",
      "Foreign Dividend Income (062)",
      "Foreign Property Income (063)",
      "Foreign Interest & Other Savings (064)",
      "Foreign Pensions & Other Income (065)",
      "State Pension (066)",
      "Occupational Pension (067)",
      "Public Services Pension (068)",
      "Forces Pension (069)",
      "Personal Pension Annuity (070)",
      "Lump Sum Deferral (071)",
      "Profit (072)",
      "Loss (073)",
      "Loss Brought Forward from earlier tax year (074)",
      "Taxed Interest (075)",
      "UK Dividend (076)",
      "Unit Trust (077)",
      "Stock Dividend (078)",
      "National Savings (079)",
      "Savings Bond (080)",
      "Purchased Life Annuities (081)",
      "Untaxed Interest (082)",
      "Incapacity Benefit (083)",
      "Job Seekers Allowance (084)",
      "Other Benefit (085)",
      "Trusts, Settlements & Estates at Trust Rate (086)",
      "Trusts, Settlements & Estates at Basic Rate (087)",
      "Trusts, Settlements & Estates at Lower Rate (088)",
      "Trusts, Settlements & Estates at Non-payable Dividend Rate (089)",
      "Venture Capital Trust (090)",
      "BPA Transferred to Spouse/Civil Partner (091)",
      "Trade Union Subscriptions (093)",
      "Chargeable Event Gain (094)",
      "Gift Aid Adjustment (095)",
      "Widows and Orphans Adjustment (096)",
      "Married Couples Allowance to Wife (MAW) (097)",
      "Double Taxation Relief (098)",
      "Concession Relief (099)",
      "Enterprise Investment Scheme (100)",
      "Early Years Adjustment (101)",
      "Loss relief (102)",
      "Estimated Income (103)",
      "Foreign Pension Allowance (104)",
      "Allowances Allocated Elsewhere (105)",
      "Allowances Allocated Here (106)",
      "Estimated NIB (107)",
      "Estimated IB (108)",
      "Married Couples Allowance (MAE) (109)",
      "Married Couples Allowance (MCCP) (110)",
      "Surplus Married Couples Allowance (MAT) (111)",
      "Surplus Married Couples Allowance to Wife (WAA) (112)",
      "Surplus Married Couples Allowance to Wife (WAE) (113)",
      "Married Couples Allowance to Wife (WMA) (114)",
      "Friendly Society Subscriptions (115)",
      "Higher Rate Adjustment (116)",
      "Non-Cash Benefit (117)",
      "Personal Allowance (PA) (118)",
      "Personal Allowance Aged (PAA) (119)",
      "Personal Allowance Elderly (PAE) (120)",
      "Starting Rate Adjustment (LRA) (121)",
      "Starting Rate Band Adjustment (ELR) (122)",
      "Employment and Support Allowance (123)",
      "Child Benefit (124)",
      "Bereavement Allowance (125)",
      "PA transferred to spouse/civil partner (126)",
      "PA received from spouse/civil partner (127)",
      "Personal Savings Allowance (128)",
      "Dividend Tax (129)",
      "Relief At Source (RAS) (130)",
      "HICBC PAYE (131)"
    )

  def iabdTypeToString(sourceType: Int): Option[String] =
    iabdList
      .flatMap { str =>
        uk.gov.hmrc.tai.util.JsonHelper.parseType(str).map(_._2 -> str)
      }
      .toMap
      .get(sourceType)

  implicit val writes: Writes[IabdDetails] = Json.writes[IabdDetails]

}<|MERGE_RESOLUTION|>--- conflicted
+++ resolved
@@ -20,41 +20,25 @@
 import play.api.libs.functional.syntax.toFunctionalBuilderOps
 import play.api.libs.json.*
 import play.api.libs.json.Reads.localDateReads
-<<<<<<< HEAD
-import uk.gov.hmrc.tai.model.nps.NpsDate
-=======
 import uk.gov.hmrc.tai.model.domain.income.IabdUpdateSource
 import uk.gov.hmrc.tai.util.IabdTypeConstants
->>>>>>> d20b2249
 import uk.gov.hmrc.tai.util.JsonHelper.readsTypeTuple
-import uk.gov.hmrc.tai.util.{IabdTypeConstants, JsonHelper}
 
 import java.time.LocalDate
+import uk.gov.hmrc.tai.util.JsonHelper
 
 import java.time.format.DateTimeFormatter
 
 case class IabdDetails(
-<<<<<<< HEAD
-  nino: Option[String],
-  employmentSequenceNumber: Option[Int] = None,
-  source: Option[Int] = None,
-  `type`: Option[Int],
-  receiptDate: Option[LocalDate] = None,
-  captureDate: Option[LocalDate] = None,
-=======
   employmentSequenceNumber: Option[Int],
   source: Option[Int], // iabdUpdateSource source.flatMap(code => IabdUpdateSource.fromCode(code)
   `type`: Option[Int],
   receiptDate: Option[LocalDate], // updateNotificationDate
   captureDate: Option[LocalDate], // updateActionDate
->>>>>>> d20b2249
   grossAmount: Option[BigDecimal] = None
 )
 
 object IabdDetails extends IabdTypeConstants with Logging {
-
-  implicit val format: OFormat[IabdDetails] = Json.format[IabdDetails]
-
   private val dateReads: Reads[LocalDate] = localDateReads("yyyy-MM-dd")
   private val dateWrites: Writes[LocalDate] = new Writes[LocalDate] {
     val dateFormat: DateTimeFormatter = DateTimeFormatter.ofPattern("yyyy-MM-dd")
@@ -84,7 +68,7 @@
       )
   }
 
-  private def sourceReads: Reads[Option[Int]] = {
+  def sourceReads: Reads[Option[Int]] = {
     case JsString(n) =>
       mapIabdSource.get(n) match {
         case Some(iabdSource) => JsSuccess(Some(iabdSource))
@@ -92,6 +76,7 @@
           val errorMessage = s"Unknown iabd source: $n"
           logger.warn(errorMessage, new RuntimeException(errorMessage))
           JsSuccess(None)
+
       }
     case e =>
       JsError(s"Invalid iabd source: $e")
@@ -161,38 +146,6 @@
       (JsPath \ "receiptDate").readNullable[LocalDate](dateReads) and
       (JsPath \ "captureDate").readNullable[LocalDate](dateReads) and
       (JsPath \ "grossAmount").readNullable[BigDecimal])(
-<<<<<<< HEAD
-      (nino, employmentSequenceNumber, source, iabdType, receiptDate, captureDate, grossAmount) =>
-        IabdDetails(
-          Some(nino),
-          employmentSequenceNumber,
-          source.flatten,
-          Some(iabdType._2),
-          receiptDate,
-          captureDate,
-          grossAmount
-        )
-    )
-
-  val readsHip: Reads[IabdDetails] =
-    ((JsPath \ "nationalInsuranceNumber").read[String] and
-      (JsPath \ "employmentSequenceNumber").readNullable[Int] and
-      (JsPath \ "source").readNullable[Option[Int]](sourceReads) and
-      (JsPath \ "type").read[(String, Int)](readsTypeTuple) and
-      (JsPath \ "receiptDate").readNullable[NpsDate].map(_.map(_.localDate)) and
-      (JsPath \ "captureDate").readNullable[NpsDate].map(_.map(_.localDate)) and
-      (JsPath \ "grossAmount").readNullable[BigDecimal])(
-      (nino, employmentSequenceNumber, source, iabdType, receiptDate, captureDate, grossAmount) =>
-        IabdDetails(
-          Some(nino.take(8)),
-          employmentSequenceNumber,
-          source.flatten,
-          Some(iabdType._2),
-          receiptDate,
-          captureDate,
-          grossAmount
-        )
-=======
       (employmentSequenceNumber, source, iabdType, receiptDate, captureDate, grossAmount) =>
         IabdDetails
           .apply(
@@ -203,154 +156,9 @@
             captureDate,
             grossAmount
           )
->>>>>>> d20b2249
     )
 
   val reads: Reads[Seq[IabdDetails]] =
     (JsPath \ "iabdDetails").readNullable(Reads.seq(iabdReads)).map(_.getOrElse(Seq.empty))
 
-  private lazy val iabdList =
-    List(
-      "Gift Aid Payments (001)",
-      "Gift Aid treated as paid in previous tax year (002)",
-      "One off Gift Aid Payments (003)",
-      "Gift Aid after end of tax year (004)",
-      "Personal Pension Payments (005)",
-      "Maintenance Payments (006)",
-      "Total gift aid Payments (007)",
-      "Employer Provided Services (008)",
-      "Widows and Orphans (009)",
-      "Balancing Charge (010)",
-      "Loan Interest Amount (011)",
-      "Death, Sickness or Funeral Benefits (012)",
-      "Married Couples Allowance (MAA) (013)",
-      "Blind Persons Allowance (014)",
-      "BPA Received from Spouse/Civil Partner (015)",
-      "Community Investment Tax Credit (016)",
-      "Gifts of Shares to Charity (017)",
-      "Retirement Annuity Payments (018)",
-      "Non-Coded Income (019)",
-      "Commission (020)",
-      "Other Income (Earned) (021)",
-      "Other Income (Not Earned) (022)",
-      "Part Time Earnings (023)",
-      "Tips (024)",
-      "Other Earnings (025)",
-      "Casual Earnings (026)",
-      "New Estimated Pay (027)",
-      "Benefit in Kind (028)",
-      "Car Fuel Benefit (029)",
-      "Medical Insurance (030)",
-      "Car Benefit (031)",
-      "Telephone (032)",
-      "Service Benefit (033)",
-      "Taxable Expenses Benefit (034)",
-      "Van Benefit (035)",
-      "Van Fuel Benefit (036)",
-      "Beneficial Loan (037)",
-      "Accommodation (038)",
-      "Assets (039)",
-      "Asset Transfer (040)",
-      "Educational Services (041)",
-      "Entertaining (042)",
-      "Expenses (043)",
-      "Mileage (044)",
-      "Non-qualifying Relocation Expenses (045)",
-      "Nursery Places (046)",
-      "Other Items (047)",
-      "Payments on Employee's Behalf (048)",
-      "Personal Incidental Expenses (049)",
-      "Qualifying Relocation Expenses (050)",
-      "Employer Provided Professional Subscription (051)",
-      "Income Tax Paid but not deducted from Director's Remuneration (052)",
-      "Travel and Subsistence (053)",
-      "Vouchers and Credit Cards (054)",
-      "Job Expenses (055)",
-      "Flat Rate Job Expenses (056)",
-      "Professional Subscriptions (057)",
-      "Hotel and Meal Expenses (058)",
-      "Other Expenses (059)",
-      "Vehicle Expenses (060)",
-      "Mileage Allowance Relief (061)",
-      "Foreign Dividend Income (062)",
-      "Foreign Property Income (063)",
-      "Foreign Interest & Other Savings (064)",
-      "Foreign Pensions & Other Income (065)",
-      "State Pension (066)",
-      "Occupational Pension (067)",
-      "Public Services Pension (068)",
-      "Forces Pension (069)",
-      "Personal Pension Annuity (070)",
-      "Lump Sum Deferral (071)",
-      "Profit (072)",
-      "Loss (073)",
-      "Loss Brought Forward from earlier tax year (074)",
-      "Taxed Interest (075)",
-      "UK Dividend (076)",
-      "Unit Trust (077)",
-      "Stock Dividend (078)",
-      "National Savings (079)",
-      "Savings Bond (080)",
-      "Purchased Life Annuities (081)",
-      "Untaxed Interest (082)",
-      "Incapacity Benefit (083)",
-      "Job Seekers Allowance (084)",
-      "Other Benefit (085)",
-      "Trusts, Settlements & Estates at Trust Rate (086)",
-      "Trusts, Settlements & Estates at Basic Rate (087)",
-      "Trusts, Settlements & Estates at Lower Rate (088)",
-      "Trusts, Settlements & Estates at Non-payable Dividend Rate (089)",
-      "Venture Capital Trust (090)",
-      "BPA Transferred to Spouse/Civil Partner (091)",
-      "Trade Union Subscriptions (093)",
-      "Chargeable Event Gain (094)",
-      "Gift Aid Adjustment (095)",
-      "Widows and Orphans Adjustment (096)",
-      "Married Couples Allowance to Wife (MAW) (097)",
-      "Double Taxation Relief (098)",
-      "Concession Relief (099)",
-      "Enterprise Investment Scheme (100)",
-      "Early Years Adjustment (101)",
-      "Loss relief (102)",
-      "Estimated Income (103)",
-      "Foreign Pension Allowance (104)",
-      "Allowances Allocated Elsewhere (105)",
-      "Allowances Allocated Here (106)",
-      "Estimated NIB (107)",
-      "Estimated IB (108)",
-      "Married Couples Allowance (MAE) (109)",
-      "Married Couples Allowance (MCCP) (110)",
-      "Surplus Married Couples Allowance (MAT) (111)",
-      "Surplus Married Couples Allowance to Wife (WAA) (112)",
-      "Surplus Married Couples Allowance to Wife (WAE) (113)",
-      "Married Couples Allowance to Wife (WMA) (114)",
-      "Friendly Society Subscriptions (115)",
-      "Higher Rate Adjustment (116)",
-      "Non-Cash Benefit (117)",
-      "Personal Allowance (PA) (118)",
-      "Personal Allowance Aged (PAA) (119)",
-      "Personal Allowance Elderly (PAE) (120)",
-      "Starting Rate Adjustment (LRA) (121)",
-      "Starting Rate Band Adjustment (ELR) (122)",
-      "Employment and Support Allowance (123)",
-      "Child Benefit (124)",
-      "Bereavement Allowance (125)",
-      "PA transferred to spouse/civil partner (126)",
-      "PA received from spouse/civil partner (127)",
-      "Personal Savings Allowance (128)",
-      "Dividend Tax (129)",
-      "Relief At Source (RAS) (130)",
-      "HICBC PAYE (131)"
-    )
-
-  def iabdTypeToString(sourceType: Int): Option[String] =
-    iabdList
-      .flatMap { str =>
-        uk.gov.hmrc.tai.util.JsonHelper.parseType(str).map(_._2 -> str)
-      }
-      .toMap
-      .get(sourceType)
-
-  implicit val writes: Writes[IabdDetails] = Json.writes[IabdDetails]
-
 }