--- conflicted
+++ resolved
@@ -99,17 +99,9 @@
     }
   }
 
-<<<<<<< HEAD
   implicit val employmentCollectionHodReads: Reads[EmploymentCollection] = new Reads[EmploymentCollection] {
-    override def reads(json: JsValue): JsResult[EmploymentCollection] = {
-      val a = json.as[Seq[Employment]]
-      JsSuccess(EmploymentCollection(a))
-    }
-=======
-  implicit val employmentCollectionHodReads = new Reads[EmploymentCollection] {
     override def reads(json: JsValue): JsResult[EmploymentCollection] =
       JsSuccess(EmploymentCollection(json.as[Seq[Employment]], None))
->>>>>>> 7210a9ed
   }
 
   val paymentHodReads: Reads[Payment] = new Reads[Payment] {
