/*
 * Copyright 2023 HM Revenue & Customs
 *
 * Licensed under the Apache License, Version 2.0 (the "License");
 * you may not use this file except in compliance with the License.
 * You may obtain a copy of the License at
 *
 *     http://www.apache.org/licenses/LICENSE-2.0
 *
 * Unless required by applicable law or agreed to in writing, software
 * distributed under the License is distributed on an "AS IS" BASIS,
 * WITHOUT WARRANTIES OR CONDITIONS OF ANY KIND, either express or implied.
 * See the License for the specific language governing permissions and
 * limitations under the License.
 */

package uk.gov.hmrc.tai.repositories

import com.google.inject.{Inject, Singleton}
import uk.gov.hmrc.domain.Nino
import uk.gov.hmrc.http.HeaderCarrier
import uk.gov.hmrc.tai.connectors.TaxCodeChangeConnector
import uk.gov.hmrc.tai.connectors.cache.Caching
import uk.gov.hmrc.tai.model.TaxCodeHistory
import uk.gov.hmrc.tai.model.tai.TaxYear
import uk.gov.hmrc.tai.util.MongoConstants

import scala.concurrent.Future

@Singleton
class TaxCodeChangeRepository @Inject()(cache: Caching, taxCodeChangeConnector: TaxCodeChangeConnector)
    extends MongoConstants {

<<<<<<< HEAD
  def taxCodeHistory(nino: Nino, taxYear: TaxYear)(implicit hc: HeaderCarrier): Future[TaxCodeHistory] =
    cache.cacheFromApiV2[TaxCodeHistory](nino, TaxAccountBaseKey, taxCodeHistoryFromApi(nino, taxYear))
=======
  def taxCodeHistory(nino: Nino, taxYear: TaxYear)(
    implicit hc: HeaderCarrier,
    ec: ExecutionContext): Future[TaxCodeHistory] =
    cache.cacheFromApiV2[TaxCodeHistory](nino, s"TaxCodeRecords${taxYear.year}", taxCodeHistoryFromApi(nino, taxYear))
>>>>>>> d18f991e

  private def taxCodeHistoryFromApi(nino: Nino, taxYear: TaxYear)(implicit hc: HeaderCarrier): Future[TaxCodeHistory] =
    taxCodeChangeConnector.taxCodeHistory(nino, taxYear)
}<|MERGE_RESOLUTION|>--- conflicted
+++ resolved
@@ -31,15 +31,8 @@
 class TaxCodeChangeRepository @Inject()(cache: Caching, taxCodeChangeConnector: TaxCodeChangeConnector)
     extends MongoConstants {
 
-<<<<<<< HEAD
   def taxCodeHistory(nino: Nino, taxYear: TaxYear)(implicit hc: HeaderCarrier): Future[TaxCodeHistory] =
-    cache.cacheFromApiV2[TaxCodeHistory](nino, TaxAccountBaseKey, taxCodeHistoryFromApi(nino, taxYear))
-=======
-  def taxCodeHistory(nino: Nino, taxYear: TaxYear)(
-    implicit hc: HeaderCarrier,
-    ec: ExecutionContext): Future[TaxCodeHistory] =
     cache.cacheFromApiV2[TaxCodeHistory](nino, s"TaxCodeRecords${taxYear.year}", taxCodeHistoryFromApi(nino, taxYear))
->>>>>>> d18f991e
 
   private def taxCodeHistoryFromApi(nino: Nino, taxYear: TaxYear)(implicit hc: HeaderCarrier): Future[TaxCodeHistory] =
     taxCodeChangeConnector.taxCodeHistory(nino, taxYear)
