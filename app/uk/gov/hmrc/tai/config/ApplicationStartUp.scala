/*
 * Copyright 2023 HM Revenue & Customs
 *
 * Licensed under the Apache License, Version 2.0 (the "License");
 * you may not use this file except in compliance with the License.
 * You may obtain a copy of the License at
 *
 *     http://www.apache.org/licenses/LICENSE-2.0
 *
 * Unless required by applicable law or agreed to in writing, software
 * distributed under the License is distributed on an "AS IS" BASIS,
 * WITHOUT WARRANTIES OR CONDITIONS OF ANY KIND, either express or implied.
 * See the License for the specific language governing permissions and
 * limitations under the License.
 */

package uk.gov.hmrc.tai.config

import uk.gov.hmrc.mongoFeatureToggles.model.FeatureFlagNamesLibrary
<<<<<<< HEAD
import uk.gov.hmrc.tai.model.admin.{HipToggleEmploymentDetails, HipToggleIabds, HipToggleTaxAccount, RtiCallToggle, TaxCodeHistoryFromIfToggle}
=======
import uk.gov.hmrc.tai.model.admin.{HipToggleEmploymentDetails, HipToggleTaxAccount, RtiCallToggle, TaxCodeHistoryFromIfToggle}
>>>>>>> f8412b70

class ApplicationStartUp {
  FeatureFlagNamesLibrary.addFlags(
    List(
      RtiCallToggle,
      TaxCodeHistoryFromIfToggle,
      HipToggleEmploymentDetails,
<<<<<<< HEAD
      HipToggleTaxAccount,
      HipToggleIabds
=======
      HipToggleTaxAccount
>>>>>>> f8412b70
    )
  )
}<|MERGE_RESOLUTION|>--- conflicted
+++ resolved
@@ -17,11 +17,8 @@
 package uk.gov.hmrc.tai.config
 
 import uk.gov.hmrc.mongoFeatureToggles.model.FeatureFlagNamesLibrary
-<<<<<<< HEAD
 import uk.gov.hmrc.tai.model.admin.{HipToggleEmploymentDetails, HipToggleIabds, HipToggleTaxAccount, RtiCallToggle, TaxCodeHistoryFromIfToggle}
-=======
-import uk.gov.hmrc.tai.model.admin.{HipToggleEmploymentDetails, HipToggleTaxAccount, RtiCallToggle, TaxCodeHistoryFromIfToggle}
->>>>>>> f8412b70
+
 
 class ApplicationStartUp {
   FeatureFlagNamesLibrary.addFlags(
@@ -29,12 +26,8 @@
       RtiCallToggle,
       TaxCodeHistoryFromIfToggle,
       HipToggleEmploymentDetails,
-<<<<<<< HEAD
       HipToggleTaxAccount,
       HipToggleIabds
-=======
-      HipToggleTaxAccount
->>>>>>> f8412b70
     )
   )
 }