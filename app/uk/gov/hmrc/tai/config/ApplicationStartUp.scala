--- conflicted
+++ resolved
@@ -23,17 +23,10 @@
   FeatureFlagNamesLibrary.addFlags(
     List(
       RtiCallToggle,
-<<<<<<< HEAD
-      HipToggleEmploymentDetails,
-      HipToggleTaxAccount,
-      HipToggleIabds,
-      HipToggleEmploymentIabds,
-      UseApacheFopLibrary
-=======
       HipIabdsUpdateExpensesToggle,
       HipGetIabdsExpensesToggle,
-      HipTaxAccountHistoryToggle
->>>>>>> ea50de94
+      HipTaxAccountHistoryToggle,
+      UseApacheFopLibrary
     )
   )
 }