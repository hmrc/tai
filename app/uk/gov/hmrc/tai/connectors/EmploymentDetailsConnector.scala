--- conflicted
+++ resolved
@@ -29,12 +29,8 @@
 import uk.gov.hmrc.tai.model.admin.HipToggleEmploymentDetails
 import uk.gov.hmrc.tai.service.SensitiveFormatService
 
-<<<<<<< HEAD
-import java.util.UUID
-=======
 import java.nio.charset.StandardCharsets
 import java.util.{Base64, UUID}
->>>>>>> 19c21899
 import scala.concurrent.{ExecutionContext, Future}
 
 @Singleton
@@ -70,42 +66,6 @@
         } else {
           (npsConfig.baseURL, npsConfig.originatorId, None)
         }
-<<<<<<< HEAD
-
-      def pathUrl(nino: Nino): String = if (toggle.isEnabled) {
-        s"$baseUrl/employment/employee/$nino/tax-year/$year/employment-details"
-      } else {
-        s"$baseUrl/person/$nino/employment/$year"
-      }
-
-      val urlToRead = pathUrl(nino)
-      httpHandler.getFromApiAsEitherT(urlToRead, basicHeaders(originatorId, hc, extraInfo)).value
-    })
-}
-
-trait EmploymentDetailsConnector {
-  def basicHeaders(
-    originatorId: String,
-    hc: HeaderCarrier,
-    hipExtraInfo: Option[(String, String)]
-  ): Seq[(String, String)] = {
-    val extraFields: Seq[(String, String)] =
-      hipExtraInfo
-        .map { ei =>
-          Seq(
-            "clientId"     -> ei._1,
-            "clientSecret" -> ei._2
-          )
-        }
-        .fold[Seq[(String, String)]](Nil)(identity)
-
-    Seq(
-      "Gov-Uk-Originator-Id" -> originatorId,
-      HeaderNames.xSessionId -> hc.sessionId.fold("-")(_.value),
-      HeaderNames.xRequestId -> hc.requestId.fold("-")(_.value),
-      "CorrelationId"        -> UUID.randomUUID().toString
-    ) ++ extraFields
-=======
 
       def pathUrl(nino: Nino): String = if (toggle.isEnabled) {
         s"$baseUrl/employment/employee/$nino/tax-year/$year/employment-details"
@@ -137,7 +97,6 @@
       HeaderNames.xRequestId                 -> hc.requestId.fold("-")(_.value),
       "CorrelationId"                        -> UUID.randomUUID().toString
     ) ++ hipAuth
->>>>>>> 19c21899
   }
 
   def getEmploymentDetailsAsEitherT(nino: Nino, year: Int)(implicit
