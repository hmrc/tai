/*
 * Copyright 2023 HM Revenue & Customs
 *
 * Licensed under the Apache License, Version 2.0 (the "License");
 * you may not use this file except in compliance with the License.
 * You may obtain a copy of the License at
 *
 *     http://www.apache.org/licenses/LICENSE-2.0
 *
 * Unless required by applicable law or agreed to in writing, software
 * distributed under the License is distributed on an "AS IS" BASIS,
 * WITHOUT WARRANTIES OR CONDITIONS OF ANY KIND, either express or implied.
 * See the License for the specific language governing permissions and
 * limitations under the License.
 */

package uk.gov.hmrc.tai.connectors

import com.google.inject.{Inject, Singleton}
import play.api.http.Status.OK
import uk.gov.hmrc.domain.Nino
<<<<<<< HEAD
import uk.gov.hmrc.http.{HeaderCarrier, HeaderNames, HttpClient, HttpResponse}
import uk.gov.hmrc.tai.audit.Auditor
=======
import uk.gov.hmrc.http.{HeaderCarrier, HeaderNames, HttpResponse}
import uk.gov.hmrc.http.HttpClient
>>>>>>> 02f96604
import uk.gov.hmrc.tai.config.DesConfig
import uk.gov.hmrc.tai.metrics.Metrics
import uk.gov.hmrc.tai.model.enums.APITypes
import uk.gov.hmrc.tai.model.enums.APITypes.APITypes
import uk.gov.hmrc.tai.model.nps._
import uk.gov.hmrc.tai.model.nps2.NpsFormatter
import uk.gov.hmrc.tai.model.{IabdUpdateAmount, IabdUpdateAmountFormats, UpdateIabdEmployeeExpense}
import uk.gov.hmrc.tai.util.TaiConstants

import java.util.UUID
import scala.concurrent.{ExecutionContext, Future}

@Singleton
class DesConnector @Inject()(
<<<<<<< HEAD
                              httpClient: HttpClient,
                              metrics: Metrics,
                              auditor: Auditor,
                              formats: IabdUpdateAmountFormats,
                              config: DesConfig)(
                              implicit ec: ExecutionContext
                            ) extends BaseConnector(auditor, metrics, httpClient) with NpsFormatter {
=======
  httpClient: HttpClient,
  metrics: Metrics,
  formats: IabdUpdateAmountFormats,
  config: DesConfig)(
  implicit ec: ExecutionContext
) extends BaseConnector(metrics, httpClient) with NpsFormatter {
>>>>>>> 02f96604

  override def originatorId: String = config.originatorId

  def daPtaOriginatorId: String = config.daPtaOriginatorId

  private def desPathUrl(nino: Nino, path: String) = s"${config.baseURL}/pay-as-you-earn/individuals/$nino/$path"

  private def createDesHeader(implicit hc: HeaderCarrier) =
    Seq(
      "Environment"          -> config.environment,
      "Authorization"        -> config.authorization,
      "Content-Type"         -> TaiConstants.contentType,
      HeaderNames.xSessionId -> hc.sessionId.fold("-")(_.value),
      HeaderNames.xRequestId -> hc.requestId.fold("-")(_.value),
      "CorrelationId"        -> UUID.randomUUID().toString
    )

  private def headerForUpdate(version: Int, originatorId: String)(implicit hc: HeaderCarrier): Seq[(String, String)] =
    createDesHeader ++ Seq(
      "Originator-Id" -> originatorId,
      "ETag"          -> version.toString
    )

  def getIabdsForTypeFromDes(nino: Nino, year: Int, iabdType: Int)(
    implicit hc: HeaderCarrier): Future[List[NpsIabdRoot]] = {
    val urlToRead = desPathUrl(nino, s"iabds/tax-year/$year?type=$iabdType")
    getFromDes[List[NpsIabdRoot]](url = urlToRead, api = APITypes.DesIabdSpecificAPI, headers = createDesHeader).map(x => x._1)
  }

  def getIabdsFromDes(nino: Nino, year: Int)(implicit hc: HeaderCarrier): Future[List[NpsIabdRoot]] = {
    val urlToRead = desPathUrl(nino, s"iabds/tax-year/$year")
    getFromDes[List[NpsIabdRoot]](url = urlToRead, api = APITypes.DesIabdAllAPI, headers = createDesHeader).map(x => x._1)
  }

  def updateEmploymentDataToDes(
                                 nino: Nino,
                                 year: Int,
                                 iabdType: Int,
                                 version: Int,
                                 updateAmounts: List[IabdUpdateAmount],
                                 apiType: APITypes = APITypes.DesIabdUpdateEstPayAutoAPI)(implicit hc: HeaderCarrier): Future[HttpResponse] =
    if (updateAmounts.nonEmpty) {
      val postUrl = desPathUrl(nino, s"iabds/$year/employment/$iabdType")
      postToDes[List[IabdUpdateAmount]](postUrl, apiType, updateAmounts, headerForUpdate(version, originatorId))(
        hc,
        formats.formatList)
    } else {
      Future(HttpResponse(OK, ""))
    }

  def updateExpensesDataToDes(
                               nino: Nino,
                               year: Int,
                               iabdType: Int,
                               version: Int,
                               expensesData: List[UpdateIabdEmployeeExpense],
                               apiType: APITypes)(implicit hc: HeaderCarrier): Future[HttpResponse] = {

    val postUrl = desPathUrl(nino, s"iabds/$year/$iabdType")

    postToDes[List[UpdateIabdEmployeeExpense]](postUrl, apiType, expensesData, headerForUpdate(version, daPtaOriginatorId))
  }

  def sessionOrUUID(implicit hc: HeaderCarrier): String =
    hc.sessionId match {
      case Some(sessionId) => sessionId.value
      case None            => UUID.randomUUID().toString.replace("-", "")
    }
}<|MERGE_RESOLUTION|>--- conflicted
+++ resolved
@@ -19,13 +19,8 @@
 import com.google.inject.{Inject, Singleton}
 import play.api.http.Status.OK
 import uk.gov.hmrc.domain.Nino
-<<<<<<< HEAD
-import uk.gov.hmrc.http.{HeaderCarrier, HeaderNames, HttpClient, HttpResponse}
-import uk.gov.hmrc.tai.audit.Auditor
-=======
 import uk.gov.hmrc.http.{HeaderCarrier, HeaderNames, HttpResponse}
 import uk.gov.hmrc.http.HttpClient
->>>>>>> 02f96604
 import uk.gov.hmrc.tai.config.DesConfig
 import uk.gov.hmrc.tai.metrics.Metrics
 import uk.gov.hmrc.tai.model.enums.APITypes
@@ -40,22 +35,12 @@
 
 @Singleton
 class DesConnector @Inject()(
-<<<<<<< HEAD
-                              httpClient: HttpClient,
-                              metrics: Metrics,
-                              auditor: Auditor,
-                              formats: IabdUpdateAmountFormats,
-                              config: DesConfig)(
-                              implicit ec: ExecutionContext
-                            ) extends BaseConnector(auditor, metrics, httpClient) with NpsFormatter {
-=======
   httpClient: HttpClient,
   metrics: Metrics,
   formats: IabdUpdateAmountFormats,
   config: DesConfig)(
   implicit ec: ExecutionContext
 ) extends BaseConnector(metrics, httpClient) with NpsFormatter {
->>>>>>> 02f96604
 
   override def originatorId: String = config.originatorId
 
